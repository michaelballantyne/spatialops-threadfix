#include <spatialops/structured/FVStaggeredFieldTypes.h>
#include <spatialops/structured/FVTools.h>

#include <spatialops/Nebo.h>
#include <test/TestHelper.h>
#include <test/FieldHelper.h>

#include <spatialops/structured/FieldComparisons.h>

#include <iostream>

#include <boost/program_options.hpp>
namespace po = boost::program_options;

using namespace SpatialOps;
using namespace structured;

#define MANUAL(EXPR)                                            \
    {                                                           \
        const int xLength = window.extent(0);                   \
        const int yLength = window.extent(1);                   \
        const int zLength = window.extent(2);                   \
                                                                \
        for(int kk = 0; kk < zLength; kk++) {                   \
            for(int jj = 0; jj < yLength; jj++) {               \
                for(int ii = 0; ii < xLength; ii++) {           \
                    ref(ii, jj, kk) = EXPR;                     \
                };                                              \
            };                                                  \
        };                                                      \
    }
#define RUNTEST(NEBOEXPR, EXPR, MESSAGE)                        \
    {                                                           \
        test <<= NEBOEXPR;                                      \
        MANUAL(EXPR);                                           \
        status(field_equal(ref, test, 0.0), MESSAGE);            \
    }                                                           \

#define RUNTESTULP(NEBOEXPR, EXPR, MESSAGE, ULPS)               \
    {                                                           \
        test <<= NEBOEXPR;                                      \
        MANUAL(EXPR);                                           \
        status(field_equal_ulp(ref, test, ULPS), MESSAGE);       \
    }                                                           \

#define RUNTESTIGNORENANULP(NEBOEXPR, EXPR, MESSAGE, ULPS)      \
    {                                                           \
        test <<= cond(NEBOEXPR != NEBOEXPR, 0.0)(NEBOEXPR);     \
        MANUAL(EXPR != EXPR ? 0.0 : EXPR);                      \
        status(field_equal_ulp(ref, test, ULPS), MESSAGE);       \
    }                                                           \

#define RUN_BINARY_OP_TEST(OP, TESTTYPE)                                                                            \
    {                                                                                                               \
        RUNTEST(50.3 OP 4.7, 50.3 OP 4.7, TESTTYPE" (Scalar x Scalar) test");                                       \
        RUNTEST(input1 OP 4.7, INPUT1 OP 4.7, TESTTYPE" (Field x Scalar) test");                                    \
        RUNTEST(50.3 OP input2, 50.3 OP INPUT2, TESTTYPE" (Scalar x Field) test");                                  \
        RUNTEST(input1 OP input2, INPUT1 OP INPUT2, TESTTYPE" (Field x Field) test");                               \
        RUNTEST(input1 OP (input2 OP input3), INPUT1 OP (INPUT2 OP INPUT3), TESTTYPE" (Field x SubExpr) test");     \
        RUNTEST((input1 OP input2) OP input3, (INPUT1 OP INPUT2) OP INPUT3, TESTTYPE" (SubExpr x Field) test");     \
        RUNTEST((input1 OP input2) OP (input3 OP input4),                                                           \
                (INPUT1 OP INPUT2) OP (INPUT3 OP INPUT4),                                                           \
                TESTTYPE" (SubExpr x SubExpr) test");                                                               \
        RUNTEST(50.3 OP (input2 OP input3), 50.3 OP (INPUT2 OP INPUT3), TESTTYPE" (Scalar x SubExpr) test");        \
        RUNTEST((input1 OP input2) OP 4.7, (INPUT1 OP INPUT2) OP 4.7, TESTTYPE" (SubExpr x Scalar) test");          \
    }                                                                                                               \

#define INPUT1 input1(ii, jj, kk)
#define INPUT2 input2(ii, jj, kk)
#define INPUT3 input3(ii, jj, kk)
#define INPUT4 input4(ii, jj, kk)

int main( int iarg, char* carg[] )
{
    int nx, ny, nz;
    bool bcplus[] = { false, false, false };

    po::options_description desc("Supported Options");
    desc.add_options()
        ( "help", "print help message\n" )
        ( "nx",   po::value<int>(&nx)->default_value(11), "number of points in x-dir for base mesh" )
        ( "ny",   po::value<int>(&ny)->default_value(11), "number of points in y-dir for base mesh" )
        ( "nz",   po::value<int>(&nz)->default_value(11), "number of points in z-dir for base mesh" )
        ( "bcx",  "physical boundary on +x side?" )
        ( "bcy",  "physical boundary on +y side?" )
        ( "bcz",  "physical boundary on +z side?" );

    po::variables_map args;
    po::store( po::parse_command_line(iarg,carg,desc), args );
    po::notify(args);

    if( args.count("bcx") ) bcplus[0] = true;
    if( args.count("bcy") ) bcplus[1] = true;
    if( args.count("bcz") ) bcplus[2] = true;

    if( args.count("help") ){
      cout << desc << endl
           << "Examples:" << endl
           << " test_nebo --nx 5 --ny 10 --nz 3 --bcx" << endl
           << " test_nebo --bcx --bcy --bcz" << endl
           << " test_nebo --nx 50 --bcz" << endl
           << endl;
      return -1;
    }

    typedef SVolField Field;

<<<<<<< HEAD
    const int nghost = 1;
    const GhostData ghost(nghost);
    const BoundaryCellInfo bcinfo = BoundaryCellInfo::build<Field>(bcplus[0],bcplus[1],bcplus[2]);
    const MemoryWindow window( get_window_with_ghost(IntVec(nx,ny,nz),ghost,bcinfo) );

    Field input1( window, bcinfo, ghost, NULL );
    Field input2( window, bcinfo, ghost, NULL );
    Field input3( window, bcinfo, ghost, NULL );
    Field   test( window, bcinfo, ghost, NULL );
    Field    ref( window, bcinfo, ghost, NULL );
=======
    const MemoryWindow window( get_window_with_ghost<Field>(IntVec(nx,ny,nz),bcplus[0],bcplus[1],bcplus[2]) );

    Field input1( window, NULL );
    Field input2( window, NULL );
    Field input3( window, NULL );
    Field input4( window, NULL );
    Field test( window, NULL );
    Field ref( window, NULL );
>>>>>>> b16bfc43

    const int total = nx * ny * nz;

    initialize_field(input1, 0.0);
    initialize_field(input2, total);
    initialize_field(input3, 2 * total);
    initialize_field(input4, 3 * total);

    TestHelper status(true);

    RUNTEST(0.0, 0.0, "scalar assignment test"); cout << "\n";

    RUN_BINARY_OP_TEST(+, "summation"); cout << "\n";
    RUN_BINARY_OP_TEST(-, "difference"); cout << "\n";
    RUN_BINARY_OP_TEST(/, "product"); cout << "\n";
    RUN_BINARY_OP_TEST(*, "division"); cout << "\n";

    RUNTESTULP(sin(input1), std::sin(INPUT1), "sin test", 1);
    RUNTESTULP(cos(input1), std::cos(INPUT1), "cos test", 1);
    RUNTESTULP(tan(input1), std::tan(INPUT1), "tan test", 2);
    RUNTESTULP(exp(input1), std::exp(INPUT1), "exp test", 1);
    //documentation says with 1 ulp, empirically found to be 2
    RUNTESTULP(tanh(input1), std::tanh(INPUT1), "tanh test", 2);
    //display_fields_compare(ref, test, true, true);
    RUNTEST(abs(input1), std::abs(INPUT1), "abs test");
    RUNTEST(-input1, -INPUT1, "negation test");
    RUNTESTIGNORENANULP(pow(input1, input2), std::pow(INPUT1, INPUT2), "power test", 2);
    RUNTESTIGNORENANULP(sqrt(input1), std::sqrt(INPUT1), "square root test", 0);
    RUNTESTIGNORENANULP(log(input1), std::log(INPUT1), "log test", 1);

    RUNTEST(cond(input1 == input2, true)(false), INPUT1 == INPUT2, "equivalence test");
    RUNTEST(cond(input1 != input2, true)(false), INPUT1 != INPUT2, "non-equivalence test");

    RUNTEST(cond(input1 < input2, true)(false), INPUT1 < INPUT2, "less than test");
    RUNTEST(cond(input1 <= input2, true)(false), INPUT1 <= INPUT2, "less than or equal test");
    RUNTEST(cond(input1 > input2, true)(false), INPUT1 > INPUT2, "greater than test");
    RUNTEST(cond(input1 >= input2, true)(false), INPUT1 >= INPUT2, "greater than or equal test");

    //these tests are dependent on
    //nebo less than working
    RUNTEST(cond(input1 < input2 && input3 < input4, true)(false), INPUT1 < INPUT2 && INPUT3 < INPUT4, "boolean and test");
    RUNTEST(cond(input1 < input2 || input3 < input4, true)(false), INPUT1 < INPUT2 || INPUT3 < INPUT4, "boolean or test");
    RUNTEST(cond(!(input1 < input2), true)(false), !(INPUT1 < INPUT2), "boolean not test");

    RUNTEST(max(input1, 0.0), std::max(INPUT1, 0.0), "max test");
    RUNTEST(min(input1, 0.0), std::min(INPUT1, 0.0), "min test");

    if( status.ok() ) {
      cout << "ALL TESTS PASSED :)" << endl;
      return 0;
    }
    else {
        cout << "******************************" << endl
             << " At least one test FAILED! :(" << endl
             << "******************************" << endl;
        return -1;
    };
}<|MERGE_RESOLUTION|>--- conflicted
+++ resolved
@@ -105,7 +105,6 @@
 
     typedef SVolField Field;
 
-<<<<<<< HEAD
     const int nghost = 1;
     const GhostData ghost(nghost);
     const BoundaryCellInfo bcinfo = BoundaryCellInfo::build<Field>(bcplus[0],bcplus[1],bcplus[2]);
@@ -114,18 +113,9 @@
     Field input1( window, bcinfo, ghost, NULL );
     Field input2( window, bcinfo, ghost, NULL );
     Field input3( window, bcinfo, ghost, NULL );
+    Field input4( window, bcinfo, ghost, NULL );
     Field   test( window, bcinfo, ghost, NULL );
     Field    ref( window, bcinfo, ghost, NULL );
-=======
-    const MemoryWindow window( get_window_with_ghost<Field>(IntVec(nx,ny,nz),bcplus[0],bcplus[1],bcplus[2]) );
-
-    Field input1( window, NULL );
-    Field input2( window, NULL );
-    Field input3( window, NULL );
-    Field input4( window, NULL );
-    Field test( window, NULL );
-    Field ref( window, NULL );
->>>>>>> b16bfc43
 
     const int total = nx * ny * nz;
 

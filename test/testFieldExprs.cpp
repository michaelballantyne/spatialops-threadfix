#include <spatialops/Nebo.h>
#include <spatialops/structured/FVStaggeredFieldTypes.h>
#include <spatialops/structured/FVTools.h>

#include <spatialops/structured/FieldComparisons.h>
#include "TestHelper.h"

#include <numeric>

namespace SS = SpatialOps::structured;

using namespace SpatialOps;

template< typename FieldT >
bool test( const SS::IntVec dim )
{
  TestHelper status(false);
  const SS::GhostData ghost(1);
  const SS::BoundaryCellInfo bc = SS::BoundaryCellInfo::build<FieldT>(true,true,true);
  const SS::MemoryWindow w( SS::get_window_with_ghost(dim,ghost,bc) );
  FieldT f1(w,bc,ghost,NULL),
         f2(w,bc,ghost,NULL),
         f3(w,bc,ghost,NULL),
         f4(w,bc,ghost,NULL),
          x(w,bc,ghost,NULL);

  const SS::IntVec& globDim = w.glob_dim();
  const double dx = 3.1415 / (globDim[0]);
  for( int k=0; k<globDim[2]; ++k ){
    for( int j=0; j<globDim[1]; ++j ){
      for( int i=0; i<globDim[0]; ++i ){
        const size_t ix = w.flat_index( SS::IntVec(i,j,k) );
        x[ ix ] = dx*i;
      }
    }
  }

  typedef typename FieldT::const_iterator constiter;
  typedef typename FieldT::iterator       iter;

  {
    f1 <<= sin( x ) + 3.0;
    constiter i1=f1.begin(), ix=x.begin();
    for( iter i2=f2.begin(); i2!=f2.end(); ++i2, ++ix, ++i1 ){
      *i2 = sin( *ix ) + 3.0;
    }
    status( field_equal_ulp(f2, f1, 1), "sin(x)+3" );
  }

  {
    constiter ix=x.begin();
    iter i2=f2.begin();
    for( iter i1=f1.begin(); i1!=f1.end(); ++i1, ++i2, ++ix ){
      *i1 = std::sin( *ix ) + 4.0;
      *i2 = std::cos( *ix ) + 3.0;
    }
  }
  f3 <<= cos(x) + 3.0;
  status( field_equal_ulp(f2, f3, 1), "cos(x)" );

  f3 <<= f1+(f2*f1)-f2/f1;

  double l2norm = 0;
  constiter i1=f1.begin(), i2=f2.begin(), i3=f3.begin();
  for( iter i4=f4.begin(); i4!=f4.end(); ++i4, ++i3, ++i2, ++i1 ){
    *i4 = *i1 + (*i2 * *i1) - *i2 / *i1;
    l2norm += (*i4 * *i4);
  }
  l2norm = sqrt(l2norm);
  status( field_equal_ulp(f4, f3, 1), "a+(a*b)-b/a" );

<<<<<<< HEAD
  using namespace SpatialOps;  // not sure why we must have this here.
                               // Particle stuff doesn't compile
                               // otherwise...

  const SS::BoundaryCellInfo pbc( SS::BoundaryCellInfo::build<SP::ParticleField>(bc.has_bc()) );
  const SS::GhostData pg(0);
  const SS::MemoryWindow pw( SpatialOps::structured::IntVec(100,1,1) );
  SP::ParticleField pf1(pw,pbc,pg,NULL), pf2(pw,pbc,pg,NULL), pf3(pw,pbc,pg,NULL);
  pf1 <<= 1.0;
  pf3 <<= 2.0;
  pf2 <<= pf1 * pf3;
=======
  status( l2norm == field_norm(f4), "norm" );
  status( *std::max_element(f4.begin(),f4.end()) == field_max(f4), "max" );
  status( *std::min_element(f4.begin(),f4.end()) == field_min(f4), "min" );
  status( std::accumulate(f4.begin(),f4.end(),0.0) == field_sum(f4), "sum" );
>>>>>>> b16bfc43

  return status.ok();
}


bool drive_test( const SS::IntVec& dim )
{
  TestHelper status( true );

  status( test<SS::SVolField  >( dim ), "SVolField" );
  status( test<SS::SSurfXField>( dim ), "SSurfXField" );
  status( test<SS::SSurfYField>( dim ), "SSurfYField" );
  status( test<SS::SSurfZField>( dim ), "SSurfZField" );

  status( test<SS::XVolField  >( dim ), "XVolField" );
  status( test<SS::XSurfXField>( dim ), "XSurfXField" );
  status( test<SS::XSurfYField>( dim ), "XSurfYField" );
  status( test<SS::XSurfZField>( dim ), "XSurfZField" );

  status( test<SS::YVolField  >( dim ), "YVolField" );
  status( test<SS::YSurfXField>( dim ), "YSurfXField" );
  status( test<SS::YSurfYField>( dim ), "YSurfYField" );
  status( test<SS::YSurfZField>( dim ), "YSurfZField" );

  status( test<SS::ZVolField  >( dim ), "ZVolField" );
  status( test<SS::ZSurfXField>( dim ), "ZSurfXField" );
  status( test<SS::ZSurfYField>( dim ), "ZSurfYField" );
  status( test<SS::ZSurfZField>( dim ), "ZSurfZField" );

  return status.ok();
}


int main()
{
  TestHelper status( true );

  status( drive_test( SS::IntVec(10,1,1) ), "Dimension: (10,1,1) tests");
  status( drive_test( SS::IntVec(1,10,1) ), "Dimension: (1,10,1) tests");
  status( drive_test( SS::IntVec(1,1,10) ), "Dimension: (1,1,10) tests");

  status( drive_test( SS::IntVec(10,10,1) ), "Dimension: (10,10,1) tests");
  status( drive_test( SS::IntVec(10,1,10) ), "Dimension: (10,1,10) tests");
  status( drive_test( SS::IntVec(1,10,10) ), "Dimension: (1,10,10) tests");

  status( drive_test( SS::IntVec(10,10,10) ), "Dimension: (10,10,10) tests");

  if( status.ok() ) return 0;
  return -1;
}<|MERGE_RESOLUTION|>--- conflicted
+++ resolved
@@ -69,24 +69,10 @@
   l2norm = sqrt(l2norm);
   status( field_equal_ulp(f4, f3, 1), "a+(a*b)-b/a" );
 
-<<<<<<< HEAD
-  using namespace SpatialOps;  // not sure why we must have this here.
-                               // Particle stuff doesn't compile
-                               // otherwise...
-
-  const SS::BoundaryCellInfo pbc( SS::BoundaryCellInfo::build<SP::ParticleField>(bc.has_bc()) );
-  const SS::GhostData pg(0);
-  const SS::MemoryWindow pw( SpatialOps::structured::IntVec(100,1,1) );
-  SP::ParticleField pf1(pw,pbc,pg,NULL), pf2(pw,pbc,pg,NULL), pf3(pw,pbc,pg,NULL);
-  pf1 <<= 1.0;
-  pf3 <<= 2.0;
-  pf2 <<= pf1 * pf3;
-=======
   status( l2norm == field_norm(f4), "norm" );
   status( *std::max_element(f4.begin(),f4.end()) == field_max(f4), "max" );
   status( *std::min_element(f4.begin(),f4.end()) == field_min(f4), "min" );
   status( std::accumulate(f4.begin(),f4.end(),0.0) == field_sum(f4), "sum" );
->>>>>>> b16bfc43
 
   return status.ok();
 }

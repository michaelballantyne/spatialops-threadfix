/*
 * Copyright (c) 2011 The University of Utah
 *
 * Permission is hereby granted, free of charge, to any person obtaining a copy
 * of this software and associated documentation files (the "Software"), to
 * deal in the Software without restriction, including without limitation the
 * rights to use, copy, modify, merge, publish, distribute, sublicense, and/or
 * sell copies of the Software, and to permit persons to whom the Software is
 * furnished to do so, subject to the following conditions:
 *
 * The above copyright notice and this permission notice shall be included in
 * all copies or substantial portions of the Software.
 *
 * THE SOFTWARE IS PROVIDED "AS IS", WITHOUT WARRANTY OF ANY KIND, EXPRESS OR
 * IMPLIED, INCLUDING BUT NOT LIMITED TO THE WARRANTIES OF MERCHANTABILITY,
 * FITNESS FOR A PARTICULAR PURPOSE AND NONINFRINGEMENT. IN NO EVENT SHALL THE
 * AUTHORS OR COPYRIGHT HOLDERS BE LIABLE FOR ANY CLAIM, DAMAGES OR OTHER
 * LIABILITY, WHETHER IN AN ACTION OF CONTRACT, TORT OR OTHERWISE, ARISING
 * FROM, OUT OF OR IN CONNECTION WITH THE SOFTWARE OR THE USE OR OTHER DEALINGS
 * IN THE SOFTWARE.
 * ----------------------------------------------------------------------------
 * Available debugging flags:
 *
 * 	DEBUG_SF_ALL -- Enable all Spatial Field debugging flags.
 *
 */
//#define DEBUG_SF_ALL

#ifndef SpatialOps_SpatialField_h
#define SpatialOps_SpatialField_h

#include <iostream>
#include <cassert>
#include <stdexcept>
#include <sstream>
#include <map>
#include <algorithm>
#include <cmath>
#include <limits>
#include <boost/math/special_functions/next.hpp>
#include <string.h> // for memcmp below...

#include <spatialops/SpatialOpsConfigure.h>

#include <spatialops/structured/ExternalAllocators.h>
#include <spatialops/structured/MemoryTypes.h>
#include <spatialops/structured/MemoryWindow.h>
#include <spatialops/structured/GhostData.h>
#include <spatialops/structured/BoundaryCellInfo.h>
#include <spatialops/structured/MemoryPool.h>
#include <boost/static_assert.hpp>

#ifdef ENABLE_THREADS
#include <boost/thread/mutex.hpp>
#include <boost/interprocess/sync/scoped_lock.hpp>
#endif

#ifdef ENABLE_CUDA
#include <cuda_runtime.h>
#endif


namespace SpatialOps{
namespace structured{

  //Forward Declaration
  template <typename T>
    class Pool;

  enum StorageMode
  {
    InternalStorage,
    ExternalStorage
  };

  /**
   *  \class SpatialField
   *  \ingroup structured
   *  \ingroup fields
   *  \author James C. Sutherland
   *
   *  \brief Abstracts a field.
   *
   *  \tparam FieldLocation - type traits to describe the location of
   *    this field.  On staggered meshes, this will describe the mesh
   *    this field is associated with.  It also defines whether this
   *    field is on a volume or surface.
   *
   *  \tparam T - the underlying datatype (defaults to \c double)
   *
   *  \par Related classes:
   *   - \ref MemoryWindow
   *   - \ref SpatialFieldStore
   *
   *  \par Public Typedefs
   *   - \c field_type - this field's type
   *   - \c Location - the location type traits
   *   - \c value_type  - the type of underlying data being stored in this SpatialField
   *   - \c iterator, \c const_iterator - iterators to the elements in this field
   *   - \c interior_iterator, \c const_interior_iterator - iterators to the interior elements in this field (excludes ghost cells).
   */
  template< typename FieldLocation,
            typename T=double >
  class SpatialField
  {
    typedef std::map<unsigned short int, T*> ConsumerMap;

    MemoryWindow fieldWindow_;	        ///< Full representation of the window to the field ( includes ghost cells )
    MemoryWindow interiorFieldWindow_;  ///< Window representation sans ghost cells.

    const BoundaryCellInfo bcInfo_;     ///< information about this field's behavior on a boundary
    const GhostData ghosts_;          ///< The total number of ghost cells on each face of this field.
    GhostData validGhosts_;           ///< The number of valid ghost cells on each face of this field.

    T* fieldValues_;			///< Values associated with this field in the context of LOCAL_RAM
    T* fieldValuesExtDevice_;           ///< External field pointer ( This pointer will only be valid on the device it was created )
    const bool builtField_;		///< Indicates whether or not we created this field ( we could just be wrapping memory )

    MemoryType memType_; 		///< Indicates the type of device on which this field is allocated
    unsigned short deviceIndex_;        ///< Indicates which device is this field stored on

    bool readOnly_;                     ///< flag set to prevent write-access to the field
    bool disableInterior_;              ///< flag set to prevent interior iteration on this field

    //Note: Presently this is assumed to be a collection of GPU based < index, pointer pairs >;
    //      which is not as general is it likely should be, but GPUs are currently the only external
    //      device we're interested in supporting.
    ConsumerMap consumerFieldValues_;	///< Provides the ability to store and track copies of this field consumed on other devices.

    bool hasConsumer_;                  ///< Indicates whether a field has consumers or not
<<<<<<< HEAD
    bool hascpuConsumer_;

=======
    bool builtCpuConsumer_;
>>>>>>> b16bfc43
    ConsumerMap myConsumerFieldValues_;	///< Provides the ability to correctly delete/release copies of this field that this field allocated

    unsigned long int allocatedBytes_;	///< Stores entire field size in bytes: sizeof(T) * glob.x * glob.y * glob.z

#   ifdef ENABLE_CUDA
    cudaStream_t cudaStream_;
#   endif

    inline void reset_values(const T* values);

#ifdef ENABLE_THREADS
    /**
     *  \class ExecMutex
     *  \brief Scoped lock.
     */
    class ExecMutex {
#   ifdef ENABLE_THREADS
      const boost::mutex::scoped_lock lock;
      inline boost::mutex& get_mutex() const {static boost::mutex m; return m;}

    public:
      ExecMutex() : lock( get_mutex() ) {}
      ~ExecMutex() {}
#   else
    public:
      ExecMutex() {
      }
      ~ExecMutex() {
      }
#   endif
    };
#endif

  public:

    typedef SpatialField<FieldLocation,T> field_type;
//    typedef GhostTraits Ghost;
    typedef FieldLocation Location;
    typedef T AtomicT;
    typedef T value_type;
    typedef MemoryWindow memory_window;
    typedef FieldIterator<field_type> iterator;
    typedef FieldIterator<field_type> interior_iterator;
    typedef ConstFieldIterator<field_type> const_iterator;
    typedef ConstFieldIterator<field_type> const_interior_iterator;

    /**
     *  \brief Construct a SpatialField
     *  \param window - the MemoryWindow that specifies this field
     *         including ghost cells.
     *  \param bc information on boundary treatment for this field
     *  \param ghosts information on ghost cells for this field
     *  \param fieldValues a pointer to memory to be wrapped by this field
     *  \param mode Storage options.  If InternalStorage then the
     *         fieldValues will be copied into an internal buffer.  If
     *         ExternalStorage then the fieldValues will be stored
     *         externally.  Efficiency suggests that ExternalStorage
     *         is best, since it will avoid excessive copies.  Safety
     *         suggests that InternalStorage is best, since it
     *         protects against memory corruption and inadvertent
     *         deletion of the field's underlying memory.
     *  \param consumerMemoryType describes where this field lives (e.g., CPU, GPU)
     *  \param devIdx the identifier for the GPU/accelerator if the field lives
     *         there. This allows for the case where multiple accelerators are
     *         on a given node.
     */
    SpatialField( const MemoryWindow& window,
                  const BoundaryCellInfo& bc,
                  const GhostData& ghosts,
                  T* const fieldValues,
                  const StorageMode mode = InternalStorage,
                  const MemoryType consumerMemoryType = LOCAL_RAM,
                  const unsigned short int devIdx = 0 );

    /**
     *  \brief Shallow copy constructor.  This results in two fields
     *  that share the same underlying memory.
     */
    SpatialField(const SpatialField& other);

    /**
     *  \brief Shallow copy constructor with new window.
     */
    SpatialField(const MemoryWindow& window,
                 const SpatialField& other);

    virtual ~SpatialField();

    /**
     *  \brief Given the index for this field 0-based including
     *  ghosts, obtain a reference to the field value.
     *  WARNING: slow!
     *  NOTE: USEAGE IS DEPRECATED!! Not supported for external field types.
     */
    T& operator()(const size_t i, const size_t j, const size_t k);

    /**
     *  \brief Given the index for this field 0-based including
     *  ghosts, obtain a const reference to the field value.
     *  WARNING: slow!
     *  NOTE: USAGE IS DEPRECATED!! Not supported for external field types
     */
    const T& operator()(const size_t i, const size_t j, const size_t k) const;

    /**
     *  \brief Given the index for this field 0-based including
     *  ghosts, obtain a reference to the field value.
     *  WARNING: slow!
     *  NOTE: USAGE IS DEPRECATED!! Not supported for external field types
     */
    T& operator()(const IntVec& ijk);

    /**
     *  \brief Given the index for this field 0-based including
     *  ghosts, obtain a const reference to the field value.
     *  WARNING: slow!
     *  NOTE: USAGE IS DEPRECATED!! Not supported for external field types
     */
    const T& operator()(const IntVec& ijk) const;

    /**
     *  Index into this field (global index, 0-based in ghost cells).
     *  Note that if this field is windowed, this is still the global
     *  (not windowed) flat index.
     *  NOTE: USAGE IS DEPRECATED!! Not supported for external field types
     */
    inline T& operator[](const size_t i);
    inline const T& operator[](const size_t i) const;

    /**
     * \brief Iterator constructs for traversing memory windows.
     * Note: Iteration is not directly supported for external field types.
     * @return
     */
    inline const_iterator begin() const {
      if( memType_ != LOCAL_RAM && fieldValues_ == NULL ){
        std::ostringstream msg;
        msg << "Field type ( "
            << DeviceTypeTools::get_memory_type_description(memType_) << " ) ,"
            << " does not support direct iteration, and has no local consumer field allocated.\n"
            << "\t - " << __FILE__ << " : " << __LINE__ << std::endl;
        throw(std::runtime_error(msg.str()));
      }
      return const_iterator(fieldValues_, fieldWindow_);
    }

    inline iterator begin() {
      if( memType_ != LOCAL_RAM ){
        std::ostringstream msg;
        msg << "Field type ( "
            << DeviceTypeTools::get_memory_type_description(memType_) << " ) ,"
            << " does not support direct iteration, and has no local consumer field allocated.\n"
            << "\t - " << __FILE__ << " : " << __LINE__ << std::endl;
        throw(std::runtime_error(msg.str()));
      }
      if( readOnly_ ){
	std::ostringstream msg;
        msg << "Field type ( "
            << DeviceTypeTools::get_memory_type_description(memType_) << " ) ,"
            << " is read-only, so it cannot support non-const iteration.\n"
            << "\t - " << __FILE__ << " : " << __LINE__ << std::endl;
        throw(std::runtime_error(msg.str()));
      }
      return iterator(fieldValues_, fieldWindow_);
    }

    inline const_iterator end() const;
    inline iterator end();

    inline const_interior_iterator interior_begin() const {
      if( disableInterior_ ){
        std::ostringstream msg;
        msg << "Interior iterators cannot be obtained on resized fields" << std::endl
            << __FILE__ << " : " << __LINE__ << std::endl;
        throw( std::runtime_error(msg.str()) );
      }
      if( memType_ != LOCAL_RAM && fieldValues_ == NULL ){
        std::ostringstream msg;
        msg << "Field type ( "
            << DeviceTypeTools::get_memory_type_description(memType_) << " ) ,"
            << " does not support direct iteration, and has no local consumer field allocated.\n"
            << "\t - " << __FILE__ << " : " << __LINE__ << std::endl;
        throw(std::runtime_error(msg.str()));
      }
      return const_interior_iterator( fieldValues_, interiorFieldWindow_ );
    }

    inline interior_iterator interior_begin() {
      if( disableInterior_ ){
        std::ostringstream msg;
        msg << "Interior iterators cannot be obtained on resized fields" << std::endl
            << __FILE__ << " : " << __LINE__ << std::endl;
        throw( std::runtime_error(msg.str()) );
      }

      if (memType_ != LOCAL_RAM) {
        std::ostringstream msg;
        msg << "Field type ( "
            << DeviceTypeTools::get_memory_type_description(memType_) << " ) ,"
            << " does not support non-const iteration.\n"
            << "\t - " << __FILE__ << " : " << __LINE__ << std::endl;
        throw(std::runtime_error(msg.str()));
      }
      else if( readOnly_ ){
	std::ostringstream msg;
        msg << "Field type ( "
            << DeviceTypeTools::get_memory_type_description(memType_) << " ) ,"
            << " has consumers, so it cannot support non-const iteration.\n"
            << "\t - " << __FILE__ << " : " << __LINE__ << std::endl;
        throw(std::runtime_error(msg.str()));
      }
      return interior_iterator(fieldValues_, interiorFieldWindow_);
    }

    inline const_interior_iterator interior_end() const;
    inline interior_iterator interior_end();

    inline field_type& operator =(const field_type&);

    /**
<<<<<<< HEAD
     * @brief Comparison operators
     * WARNING: Slow in general and comparison with external fields will incur copy penalties.
     */
    bool operator!=(const field_type&) const;
    bool operator==(const field_type&) const;

    /**
=======
>>>>>>> b16bfc43
     * @brief Make this field available on another device type, index pair. Adding consumer fields
     * 		  increases the memory held by the the spatial field by 'allocated_bytes' for each
     *		  unique device added.
     *
     *		  Note: This operation is guaranteed to be atomic
     *
     *		  Note: consumer fields are read-only and no functionality should ever depend on the
     *		  field being writable.
     *
     * @param mtype -- Device type where this field should be made available for consumption
     * @param deviceIndex -- Index to the proper device
     */
    void add_consumer(MemoryType consumerMemoryType, const unsigned short int consumerDeviceIndex);

    bool find_consumer(MemoryType consumerMemoryType, const unsigned short int consumerDeviceIndex) const;

    const BoundaryCellInfo& boundary_info() const{ return bcInfo_; }

    const MemoryWindow& window_without_ghost() const {
      return interiorFieldWindow_;
    }

    const MemoryWindow& window_with_ghost() const {
      return fieldWindow_;
    }

    /**
     *
     * @return Hardware device where this field is allocated
     */
    MemoryType memory_device_type() const {
      return memType_;
    }

    /**
     *
     * @return Index to the hardware device storing this field.
     */
    unsigned short int device_index() const {
      return deviceIndex_;
    }

#   ifdef ENABLE_CUDA
    void set_stream( const cudaStream_t& stream ) { cudaStream_ = stream; }

    cudaStream_t const & get_stream() const { return cudaStream_; }
#   endif

    /**
     * Field values will return a pointer to the field type, which is valid on the device and context supplied to
     * the function ( LOCAL_RAM, 0 ) by default.
     *
     * Note: If the desired field is intended to be a consumer field, then it must have been added previously via
     * a call to add_consumer(mtype, index)
     *
     * @param mtype -- Select the type of device we want a pointer to
     * @param deviceIndex -- Index of the device
     * @return
     */
    T* field_values(const MemoryType consumerMemoryType = LOCAL_RAM, const unsigned short int consumerDeviceIndex = 0);
    const T* field_values(const MemoryType consumerMemoryType = LOCAL_RAM, const unsigned short int consumerDeviceIndex = 0) const;

    /**
     * @brief obtain the ghost information for this field
     */
    const GhostData& get_ghost_data() const{ return ghosts_; }

    /**
     * @brief Obtain the information about the valid number of ghosts for this
     *        field.  Manipulation of fields through nebo assignment operators
     *        can lead to modification of the number of valid ghost cells.  This
     *        information is recorded here.
     */
    const GhostData& get_valid_ghost_data() const{ return validGhosts_; }

    unsigned int allocated_bytes() const {
    	return allocatedBytes_;
    }

    /**
     * @brief reset the active window given the provided number of valid ghosts
     * @param ghosts the number of ghosts, which cannot be larger than the number of valid ghosts on this field.
     *
     * This method should be used when a field assignment can only occur on a subset of the field due to invalidation of some of the ghost cells.
     */
    inline void reset_valid_ghosts( const GhostData& ghosts ){
      const IntVec diff = validGhosts_.get_minus() - ghosts.get_minus();
      fieldWindow_ = MemoryWindow( fieldWindow_.glob_dim(),
                                   fieldWindow_.offset() + diff,
                                   fieldWindow_.extent() - diff - validGhosts_.get_plus() + ghosts.get_plus() );
      validGhosts_ = ghosts;
    }

    /**
     * @brief Obtain a child field that is reshaped.
     * @param extentModify the amount to modify the extent of the current field by
     * @param shift the number of grid points to shif the current field by
     * @return the reshaped child field
     *
     * The memory is the same as the parent field, but windowed differently.
     * Note that a reshaped field is considered read-only and you cannot obtain
     * interior iterators for these fields.
     */
    field_type
    inline reshape( const IntVec& extentModify,
                    const IntVec& shift ) const
    {
      MemoryWindow w( fieldWindow_.glob_dim(),
                      fieldWindow_.offset() + shift,
                      fieldWindow_.extent() + extentModify );
      return field_type( w, *this );
    }
  };

//==================================================================
//
//                          Implementation
//
//==================================================================

template<typename Location, typename T>
SpatialField<Location,T>::
SpatialField( const MemoryWindow& window,
              const BoundaryCellInfo& bc,
              const GhostData& ghost,
              T* const fieldValues,
              const StorageMode mode,
              const MemoryType mtype,
              const unsigned short int devIdx )
    : fieldWindow_(window),
      interiorFieldWindow_(window), // reset with correct info later
      bcInfo_( bc ),
      ghosts_     ( ghost ),
      validGhosts_( ghost ),
      fieldValues_( ( mtype == LOCAL_RAM ) ?
                    ( ( mode == ExternalStorage) ? fieldValues : (NULL) )
                    : ( NULL ) ),
      fieldValuesExtDevice_( (mtype == EXTERNAL_CUDA_GPU ) ?
    		  	  	  	  	 // Note: this assumes fieldValues is on the proper GPU....
                             ( ( mode == ExternalStorage ) ? fieldValues : (NULL) ) // reset gpu memory later
                             : ( NULL ) ),
      builtField_( mode == InternalStorage ),
      memType_( mtype ),
      deviceIndex_( devIdx ),
      hasConsumer_( false ),
      builtCpuConsumer_( false ),
      allocatedBytes_( 0 )
#     ifdef ENABLE_CUDA
      , cudaStream_( 0 )
#     endif
{ //InteriorStorage => we build a new field
  //Exterior storage => we wrap T*

# ifndef NDEBUG
  // ensure that we have a consistent BoundaryCellInfo object
  for( int i=0; i<3; ++i ){
    if( bcInfo_.has_bc(i) ){
      assert( bcInfo_.num_extra(i) == Location::BCExtra::int_vec()[i] );
    }
  }
# endif // NDEBUG

  // set the interior MemoryWindow
  IntVec ext = window.extent();
  IntVec ofs = window.offset();
  for (size_t i = 0; i < 3; ++i) {
    if (ext[i] > 1) {
      ext[i] -= ghosts_.get_minus(i) + ghosts_.get_plus(i);
      ofs[i] += ghosts_.get_minus(i);
    }
  }
  interiorFieldWindow_ = MemoryWindow( window.glob_dim(), ofs, ext );

  //Determine raw byte count -- this is sometimes required for external device allocation.
  allocatedBytes_ = sizeof(T) * ( window.glob_npts() );

  switch ( mtype ) {
      case LOCAL_RAM:
	if( mode == InternalStorage ){
	  try {
	    fieldValues_ = new T[window.glob_dim(0) * window.glob_dim(1) * window.glob_dim(2)];
	  }
	  catch(std::runtime_error& e){
	    std::cout << "Error occurred while allocating memory on LOCAL_RAM" << std::endl;
	    std::cout << e.what() << std::endl;
	    std::cout << __FILE__ << " : " << __LINE__ << std::endl;
	  }
	}
      break;
#ifdef ENABLE_CUDA
      case EXTERNAL_CUDA_GPU: {
        if( mode == InternalStorage ){
          // Allocate Memory, only if Storage Mode is INTERNAL.
          ema::cuda::CUDADeviceInterface& CDI = ema::cuda::CUDADeviceInterface::self();
          fieldValuesExtDevice_ = (T*)CDI.get_raw_pointer( allocatedBytes_, deviceIndex_ );
        }
        break;
      }
#endif
    default: {
      std::ostringstream msg;
      msg << "Unsupported attempt to create field of type ( "
          << DeviceTypeTools::get_memory_type_description(memType_)
          << " )\n" << "\t - " << __FILE__ << " : " << __LINE__ << std::endl;
      throw(std::runtime_error(msg.str()));
    }
  }

  if (mode == InternalStorage){
    reset_values(fieldValues);
  }
}

//------------------------------------------------------------------

template<typename Location, typename T>
SpatialField<Location,T>::SpatialField( const SpatialField& other )
: fieldWindow_(other.fieldWindow_),
  interiorFieldWindow_(other.interiorFieldWindow_),
  bcInfo_( other.bcInfo_ ),
  ghosts_( other.ghosts_ ),
  validGhosts_( other.validGhosts_ ),
  fieldValues_(other.fieldValues_),
  fieldValuesExtDevice_(other.fieldValuesExtDevice_),
  builtField_(false),
  memType_(other.memType_),
  deviceIndex_(other.deviceIndex_),
  readOnly_( other.readOnly_ ),
  disableInterior_( other.disableInterior_ ),
  consumerFieldValues_(other.consumerFieldValues_),
  hasConsumer_( other.hasConsumer_ ),
  builtCpuConsumer_( false ),
  allocatedBytes_( other.allocatedBytes_ )
# ifdef ENABLE_CUDA
  , cudaStream_( other.cudaStream_ )
# endif
{}

//------------------------------------------------------------------

template<typename Location, typename T>
SpatialField<Location,T>::
SpatialField( const MemoryWindow& window, const SpatialField& other )
: fieldWindow_(window),
  interiorFieldWindow_( other.interiorFieldWindow_ ), // This should not be used!
  bcInfo_( other.bcInfo_ ),
  ghosts_( other.ghosts_ ),
  validGhosts_( other.ghosts_ ),
  fieldValues_(other.fieldValues_),
  fieldValuesExtDevice_(other.fieldValuesExtDevice_),
  builtField_(false),
  memType_(other.memType_),
  deviceIndex_(other.deviceIndex_),
  readOnly_( other.readOnly_ ),
  disableInterior_( other.disableInterior_ ),
  consumerFieldValues_(other.consumerFieldValues_),
  hasConsumer_( other.hasConsumer_ ),
  builtCpuConsumer_( false ),
  allocatedBytes_( other.allocatedBytes_ )
# ifdef ENABLE_CUDA
    , cudaStream_( other.cudaStream_ )
# endif
{
  /*
   *  If the new window results in a view of the field that
   *  cuts into the interior, then disable interior iterators.
   */
  if( window.offset(0) > other.interiorFieldWindow_.offset(0) ||
      window.offset(1) > other.interiorFieldWindow_.offset(1) ||
      window.offset(2) > other.interiorFieldWindow_.offset(2) ||
      window.extent(0)+window.offset(0) < interiorFieldWindow_.offset(0)+interiorFieldWindow_.extent(0) ||
      window.extent(1)+window.offset(1) < interiorFieldWindow_.offset(1)+interiorFieldWindow_.extent(1) ||
      window.extent(2)+window.offset(2) < interiorFieldWindow_.offset(2)+interiorFieldWindow_.extent(2) )
  {
    // jcs I would like to be able to disable write access, but in multithreaded
    //     situations we must be able to write to subsets of the field.
    //readOnly_ = true;
    disableInterior_ = true;
  }

  // ensure that we are doing sane operations with the new window:
# ifndef NDEBUG
  assert( window.sanity_check() );

  const MemoryWindow& pWindow = other.window_with_ghost();
  for( size_t i=0; i<3; ++i ){
    assert( window.extent(i) + window.offset(i) <= pWindow.glob_dim(i) );
    assert( window.offset(i) < pWindow.glob_dim(i) );
  }
# endif
}

  //------------------------------------------------------------------

template<typename Location, typename T>
SpatialField<Location,T>::~SpatialField() {
#ifdef ENABLE_CUDA
  //Release any fields allocated for consumer use
  for( typename ConsumerMap::iterator i = myConsumerFieldValues_.begin(); i != myConsumerFieldValues_.end(); ++i ){
    Pool<T>::self().put( EXTERNAL_CUDA_GPU, i->second );
  }

  consumerFieldValues_.clear();
  myConsumerFieldValues_.clear();

  if ( builtCpuConsumer_ ) {
    Pool<T>::self().put( LOCAL_RAM, fieldValues_ );
  }
#endif

  if ( builtField_ ) {
    switch ( memType_ ) {
    case LOCAL_RAM: {
      delete[] fieldValues_;
      fieldValues_ = NULL;
    }
    break;
#ifdef ENABLE_CUDA
    case EXTERNAL_CUDA_GPU: {
      ema::cuda::CUDADeviceInterface::self().release( (void*)fieldValuesExtDevice_, deviceIndex_);
    }
    break;
#endif
    default:
      std::ostringstream msg;
      msg << "Attempt to release ( "
          << DeviceTypeTools::get_memory_type_description(memType_)
          << " ) field type, without supporting libraries -- this likely indicates a serious problem in field initialization\n"
          << "\t - " << __FILE__ << " : " << __LINE__ << std::endl;
      throw( std::runtime_error( msg.str() ) );
    }
  }
}

//------------------------------------------------------------------

template<typename FieldLocation, typename T>
void SpatialField<FieldLocation,T>::
reset_values( const T* values )
{
  switch ( memType_ ) {
  case LOCAL_RAM: {
    iterator ifld = begin();
    const iterator iflde = end();
    if ( values == NULL ) {
      for (; ifld != iflde; ++ifld)
        *ifld = 0.0;
    } else {
      for (; ifld != iflde; ++ifld, ++values)
        *ifld = *values;
    }
  }
  break;
#ifdef ENABLE_CUDA
  case EXTERNAL_CUDA_GPU: {
    ema::cuda::CUDADeviceInterface& CDI = ema::cuda::CUDADeviceInterface::self();

    if( values == NULL ) {
      CDI.memset( fieldValuesExtDevice_, 0, allocatedBytes_, deviceIndex_ );
    } else {
      void* src = (void*)(values);
      CDI.memcpy_to( fieldValuesExtDevice_, src, allocatedBytes_, deviceIndex_ );
    }

  }
  break;
#endif

  default:
    std::ostringstream msg;
    msg << "Reset values called for unsupported field type ( "
        << DeviceTypeTools::get_memory_type_description(memType_) << " )"
        << "\t - " << __FILE__ << " : " << __LINE__ << std::endl;
    throw(std::runtime_error(msg.str()));
  }
}

//------------------------------------------------------------------

template<typename Location, typename T>
T* SpatialField<Location,T>::
field_values( const MemoryType consumerMemoryType,
              const unsigned short int consumerDeviceIndex )
{
  if( readOnly_ ){
    std::ostringstream msg;
    msg << "Field type ( "
        << DeviceTypeTools::get_memory_type_description(memType_) << " ) ,"
        << " does not support 'non-const' access to field values.\n"
        << "\t - " << __FILE__ << " : " << __LINE__ << std::endl;
    throw(std::runtime_error(msg.str()));
  }

  switch( consumerMemoryType ){
  case LOCAL_RAM:{
    if( fieldValues_ == NULL ){
      std::ostringstream msg;
      msg << "Request for consumer field pointer on a device (Local RAM) for which it has not been allocated\n"
          << "\t - " << __FILE__ << " : " << __LINE__ << std::endl;
      throw(std::runtime_error(msg.str()));
    }
    return fieldValues_;
  }

#ifdef ENABLE_CUDA
  case EXTERNAL_CUDA_GPU: {
    //Check local allocations first
    if( consumerMemoryType == memType_  &&  consumerDeviceIndex == deviceIndex_  ) {
      return fieldValuesExtDevice_;
    }

    typename ConsumerMap::const_iterator citer = consumerFieldValues_.find( consumerDeviceIndex );
    if( citer != consumerFieldValues_.end() ) {
      return ( citer->second );
    }

    std::ostringstream msg;
    msg << "Request for consumer field pointer on a device (GPU) for which it has not been allocated\n"
        << "\t - " << __FILE__ << " : " << __LINE__ << std::endl;
    throw( std::runtime_error(msg.str()) );

  }
#endif
  default:{
    std::ostringstream msg;
    msg << "Request for consumer field pointer to unknown or unsupported device\n";
    msg << "\t - " << __FILE__ << " : " << __LINE__ << std::endl;
    throw(std::runtime_error(msg.str()));
  }
  }

}

//------------------------------------------------------------------

template<typename Location, typename T>
const T* SpatialField<Location,T>::
field_values( const MemoryType consumerMemoryType,
    const unsigned short int consumerDeviceIndex ) const
{
  switch( consumerMemoryType ){
  case LOCAL_RAM:{
    if( fieldValues_ == NULL ){
      std::ostringstream msg;
      msg << "Request for consumer field pointer on a device (Local RAM) for which it has not been allocated\n"
          << "\t - " << __FILE__ << " : " << __LINE__ << std::endl;
      throw(std::runtime_error(msg.str()));
    }
    return fieldValues_;
  }

#ifdef ENABLE_CUDA
  case EXTERNAL_CUDA_GPU: {
    //Check local allocations first
    if( consumerMemoryType == memType_  &&  consumerDeviceIndex == deviceIndex_  ) {
      return fieldValuesExtDevice_;
    }

    typename ConsumerMap::const_iterator citer = consumerFieldValues_.find( consumerDeviceIndex );
    if( citer != consumerFieldValues_.end() ) {
      return ( citer->second );
    }

    std::ostringstream msg;
    msg << "Request for consumer field pointer on a device (GPU) for which it has not been allocated\n"
        << "\t - " << __FILE__ << " : " << __LINE__ << std::endl;
    throw( std::runtime_error(msg.str()) );

  }
#endif
  default:{
    std::ostringstream msg;
    msg << "Request for consumer field pointer to unknown or unsupported device\n"
        << "\t - " << __FILE__ << " : " << __LINE__ << std::endl;
    throw(std::runtime_error(msg.str()));
  }
  }
}

//------------------------------------------------------------------

template<typename Location, typename T>
void SpatialField<Location,T>::
add_consumer( MemoryType consumerMemoryType,
              const unsigned short int consumerDeviceIndex )
{
  readOnly_ = true;  // once a consumer is added, we only allow read-only access
#ifdef DEBUG_SF_ALL
  std::cout << "Caught call to Spatial Field add_consumer for field : " << this->field_values() << "\n";
#endif
  //Check for local allocation
  if( consumerMemoryType == memType_ && consumerDeviceIndex == deviceIndex_ ) {
    return;
  }
#   ifdef ENABLE_THREADS
  //Make sure adding consumers is per-field atomic
  ExecMutex lock;
#   endif

  //Take action based on where the field must be available and where it currently is
  switch( consumerMemoryType ){
  case LOCAL_RAM: {
    switch( memType_ ) {
#ifdef ENABLE_CUDA
    case LOCAL_RAM: {
      // The only way we should get here is if for some reason a field was allocated as
      // LOCAL_RAM with a non-zero device index.
      // This shouldn't happen given how we define LOCAL_RAM at present, but I don't know if
      // we should consider it an error.
    }
    break;

    case EXTERNAL_CUDA_GPU: { // GPU field that needs to be available on the CPU
#ifdef DEBUG_SF_ALL
      std::cout << "EXTERNAL_CUDA_GPU field\n";
#endif

      if( fieldValues_ == NULL ) {  // Space is already allocated
        builtCpuConsumer_ = true;
#ifdef DEBUG_SF_ALL
        std::cout << "Consumer field does not exist, allocating...\n\n";
#endif
	fieldValues_ = Pool<T>::self().get( consumerMemoryType, ( allocatedBytes_/sizeof(T) ) );
#ifdef DEBUG_SF_ALL
        std::cout << "fieldValues_ == " << fieldValues_ << std::endl;
#endif
      }

#ifdef DEBUG_SF_ALL
      std::cout << "Calling memcpy with " << fieldValues_ << " " << fieldValuesExtDevice_
          << " " << allocatedBytes_ << " " << deviceIndex_ << std::endl;
#endif
      ema::cuda::CUDADeviceInterface& CDI = ema::cuda::CUDADeviceInterface::self();
      CDI.memcpy_from( fieldValues_, fieldValuesExtDevice_, allocatedBytes_, deviceIndex_ );
    }
    break;
#endif
    default:{
      std::ostringstream msg;
      msg << "Failed call to add_consumer on Spatial Field, unknown source device type\n"
          << "This error indicates a serious problem in how this field was originally created\n"
          << "\t - " << __FILE__ << " : " << __LINE__ << std::endl;
      throw(std::runtime_error(msg.str()));
    }
    }

  } // LOCAL_RAM
  break;

#ifdef ENABLE_CUDA
  case EXTERNAL_CUDA_GPU: {
    switch( memType_ ) {
    case LOCAL_RAM: { //CPU Field needs to be available on a GPU
      ema::cuda::CUDADeviceInterface& CDI = ema::cuda::CUDADeviceInterface::self();

      //Check to see if field memory exists
      if ( consumerFieldValues_.find( consumerDeviceIndex ) == consumerFieldValues_.end() ) {
        //Field doesn't exist, attempt to allocate it
        consumerFieldValues_[consumerDeviceIndex] = Pool<T>::self().get( consumerMemoryType, ( allocatedBytes_/sizeof(T) ) );
        myConsumerFieldValues_[consumerDeviceIndex] = consumerFieldValues_[consumerDeviceIndex];
      }

      CDI.memcpy_to( (void*)consumerFieldValues_[consumerDeviceIndex], fieldValues_, allocatedBytes_, consumerDeviceIndex );
    }
    break;

    case EXTERNAL_CUDA_GPU: {
      //GPU Field needs to be available on another GPU
      //Check to see if the field exists
      ema::cuda::CUDADeviceInterface& CDI = ema::cuda::CUDADeviceInterface::self();

      if ( consumerFieldValues_.find( consumerDeviceIndex ) == consumerFieldValues_.end() ) {
        consumerFieldValues_[consumerDeviceIndex] = Pool<T>::self().get( consumerMemoryType, ( allocatedBytes_/sizeof(T) ) );
        myConsumerFieldValues_[consumerDeviceIndex] = consumerFieldValues_[consumerDeviceIndex];
      }

      CDI.memcpy_peer( (void*)consumerFieldValues_[consumerDeviceIndex],
          consumerDeviceIndex, fieldValuesExtDevice_, deviceIndex_, allocatedBytes_ );
    }
    break;

    default:{
      std::ostringstream msg;
      msg << "Failed call to add_consumer on Spatial Field, unknown source device type\n"
          << "This error indicates a serious problem in how this field was originally created\n"
          << "\t - " << __FILE__ << " : " << __LINE__ << std::endl;
      throw(std::runtime_error(msg.str()));
    }
    }
  } // EXTERNAL_CUDA_GPU
  break;
#endif

  default: {
    std::ostringstream msg;
    msg << "Failed call to add_consumer on Spatial Field, unknown destination device type\n"
        << "Ensure that you are compiling spatial ops with the proper end device support\n"
        << "\t - " << __FILE__ << " : " << __LINE__ << std::endl;
    throw(std::runtime_error(msg.str()));
  }
  }
}

//------------------------------------------------------------------

template<typename Location, typename T>
bool SpatialField<Location,T>::
find_consumer( MemoryType consumerMemoryType,
              const unsigned short int consumerDeviceIndex ) const
{
#ifdef DEBUG_SF_ALL
  std::cout << "Caught call to Spatial Field find_consumer for field : " << this->field_values() << "\n";
#endif
  //Check for local allocation
  if( consumerMemoryType == memType_ && consumerDeviceIndex == deviceIndex_ ) {
    return true;
  }
#   ifdef ENABLE_THREADS
  //Make sure adding consumers is per-field atomic
  ExecMutex lock;
#   endif

  //Take action based on where the field must be available and where it currently is
  switch( consumerMemoryType ){
  case LOCAL_RAM: {
    switch( memType_ ) {
#ifdef ENABLE_CUDA
    case EXTERNAL_CUDA_GPU: { // GPU field that needs to be available on the CPU
        return fieldValues_ != NULL;
    }
#endif
    default:{
      std::ostringstream msg;
      msg << "Failed call to find_consumer on Spatial Field, unknown source device type\n"
          << "This error indicates a serious problem in how this field was originally created\n"
          << "\t - " << __FILE__ << " : " << __LINE__ << std::endl;
      throw(std::runtime_error(msg.str()));
    }
    }

  } // LOCAL_RAM

#ifdef ENABLE_CUDA
  case EXTERNAL_CUDA_GPU: {
        return consumerFieldValues_.find( consumerDeviceIndex ) != consumerFieldValues_.end();
  } // EXTERNAL_CUDA_GPU
#endif

  default: {
    std::ostringstream msg;
    msg << "Failed call to find_consumer on Spatial Field, unknown destination device type\n"
        << "Ensure that you are compiling spatial ops with the proper end device support\n"
        << "\t - " << __FILE__ << " : " << __LINE__ << std::endl;
    throw(std::runtime_error(msg.str()));
  }
  }
}

//------------------------------------------------------------------

template<typename Location, typename T>
typename SpatialField<Location,T>::const_iterator
SpatialField<Location,T>::end() const
{
  // We can allow constant iteration of the field even if its not local,
  // so long as it has a local consumer field allocated
  if( memType_ == LOCAL_RAM || fieldValues_ != NULL ){
    int extent = fieldWindow_.extent(0) * fieldWindow_.extent(1) * fieldWindow_.extent(2);
    const_iterator i(fieldValues_, fieldWindow_);
    return i + extent;
  } else {
    std::ostringstream msg;
    msg << __FILE__ << " : " << __LINE__ << std::endl
        << "Unsupported request for const_iterator to field type ( "
        << DeviceTypeTools::get_memory_type_description(memType_) << " )"
        << "\t - No consumer allocated." << std::endl;
    throw std::runtime_error( msg.str() );
  }
}

//------------------------------------------------------------------

template<typename Location, typename T>
typename SpatialField<Location,T>::iterator
SpatialField<Location,T>::end()
{
  switch (memType_) {
  case LOCAL_RAM: {
    int extent = fieldWindow_.extent(0) * fieldWindow_.extent(1) * fieldWindow_.extent(2);
    iterator i(fieldValues_, fieldWindow_);
    return i + extent;
  }
  default:
    std::ostringstream msg;
    msg << __FILE__ << " : " << __LINE__ << std::endl
        << "Unsupported request for iterator to external field type ( "
        << DeviceTypeTools::get_memory_type_description(memType_) << " )"
        << std::endl;
    throw std::runtime_error( msg.str() );
  }
}

//------------------------------------------------------------------

template<typename Location, typename T>
typename SpatialField<Location,T>::const_interior_iterator
SpatialField<Location,T>::interior_end() const
{
  if( disableInterior_ ){
    std::ostringstream msg;
    msg << "Interior iterators cannot be obtained on resized fields" << std::endl
        << __FILE__ << " : " << __LINE__ << std::endl;
    throw( std::runtime_error(msg.str()) );
  }
  if( memType_ == LOCAL_RAM || fieldValues_ != NULL ) {
    const size_t extent = interiorFieldWindow_.extent(0) * interiorFieldWindow_.extent(1) * interiorFieldWindow_.extent(2);
    const_interior_iterator i(fieldValues_, interiorFieldWindow_);
    return i + extent;
  } else {
    std::ostringstream msg;
    msg << "Unsupported request for iterator to external field type ( "
        << DeviceTypeTools::get_memory_type_description(memType_) << " )"
        << "\t - " << __FILE__ << " : " << __LINE__ << std::endl;
    throw(std::runtime_error(msg.str()));
  }
}

//------------------------------------------------------------------

template<typename Location, typename T>
typename SpatialField<Location,T>::interior_iterator
SpatialField<Location,T>::interior_end()
{
  if( disableInterior_ ){
    std::ostringstream msg;
    msg << "Interior iterators cannot be obtained on resized fields" << std::endl
        << __FILE__ << " : " << __LINE__ << std::endl;
    throw( std::runtime_error(msg.str()) );
  }
  if( readOnly_ ){
    std::ostringstream msg;
    msg << "Cannot obtain a non-const iterator to a read-only field." << std::endl
        << __FILE__ << " : " << __LINE__ << std::endl;
    throw( std::runtime_error(msg.str()) );
  }

  switch (memType_) {
  case LOCAL_RAM: {
    const size_t extent = interiorFieldWindow_.extent(0) * interiorFieldWindow_.extent(1) * interiorFieldWindow_.extent(2);
    interior_iterator i(fieldValues_, interiorFieldWindow_);
    return i + extent;
  }
  default:
    std::ostringstream msg;
    msg << "Unsupported request for iterator to external field type ( "
        << DeviceTypeTools::get_memory_type_description(memType_) << " )"
        << "\t - " << __FILE__ << " : " << __LINE__ << std::endl;
    throw(std::runtime_error(msg.str()));
  }
}

//------------------------------------------------------------------

template<typename Location, typename T>
T&
SpatialField<Location,T>::
operator()( const size_t i, const size_t j, const size_t k )
{
  if( readOnly_ ){
    std::ostringstream msg;
    msg << "Cannot obtain a non-const iterator to a read-only field." << std::endl
        << __FILE__ << " : " << __LINE__ << std::endl;
    throw( std::runtime_error(msg.str()) );
  }

  switch (memType_) {
  case LOCAL_RAM: {
    return (*this)(IntVec(i, j, k));
  }
  default:
    std::ostringstream msg;
    msg << "Field type ( "
        << DeviceTypeTools::get_memory_type_description(memType_) << " ) ,"
        << " does not support direct indexing.\n"
        << "Note: this function is DEPRECATED and is not recommended for future use.\n"
        << "\t - " << __FILE__ << " : " << __LINE__ << std::endl;
    throw(std::runtime_error(msg.str()));
  }
}

template<typename Location, typename T>
T&
SpatialField<Location,T>::operator()(const IntVec& ijk)
{
  if( readOnly_ ){
    std::ostringstream msg;
    msg << "Cannot obtain a non-const iterator to a read-only field." << std::endl
        << __FILE__ << " : " << __LINE__ << std::endl;
    throw( std::runtime_error(msg.str()) );
  }

  switch (memType_) {
  case LOCAL_RAM: {
#   ifndef NDEBUG
    assert( (size_t)ijk[0] <  fieldWindow_.extent(0) );
    assert( (size_t)ijk[1] <  fieldWindow_.extent(1) );
    assert( (size_t)ijk[2] <  fieldWindow_.extent(2) );
    assert( (size_t)ijk[0] >= fieldWindow_.offset(0) );
    assert( (size_t)ijk[1] >= fieldWindow_.offset(1) );
    assert( (size_t)ijk[2] >= fieldWindow_.offset(2) );
#   endif
    return fieldValues_[fieldWindow_.flat_index(ijk)];
  }
  default:
    std::ostringstream msg;
    msg << "Field type ( "
        << DeviceTypeTools::get_memory_type_description(memType_) << " ) ,"
        << " does not support direct indexing.\n"
        << "Note: this function is DEPRECATED and is not recommended for future use.\n"
        << "\t - " << __FILE__ << " : " << __LINE__ << std::endl;
    throw(std::runtime_error(msg.str()));
  }
}

//------------------------------------------------------------------

template<typename Location, typename T>
const T& SpatialField<Location,T>::
operator()( const size_t i, const size_t j, const size_t k ) const
{
  if ( memType_ == LOCAL_RAM || fieldValues_ != NULL ) {
#   ifndef NDEBUG
    assert( i <  fieldWindow_.extent(0) );
    assert( j <  fieldWindow_.extent(1) );
    assert( k <  fieldWindow_.extent(2) );
    assert( i >= fieldWindow_.offset(0) );
    assert( j >= fieldWindow_.offset(1) );
    assert( k >= fieldWindow_.offset(2) );
#   endif
    IntVec ijk(i,j,k);
    return fieldValues_[fieldWindow_.flat_index(ijk)];
  } else {
    std::ostringstream msg;
    msg << "Field type ( "
        << DeviceTypeTools::get_memory_type_description(memType_) << " ) ,"
        << " does not support direct indexing, and has no consumer field allocated.\n"
        << "Note: this function is DEPRECATED and is not recommended for future use.\n"
        << "\t - " << __FILE__ << " : " << __LINE__ << std::endl;
    throw(std::runtime_error(msg.str()));
  }
}

template<typename Location, typename T>
const T&
SpatialField<Location,T>::
operator()( const IntVec& ijk ) const
{
  if( memType_ == LOCAL_RAM || fieldValues_ != NULL ){
#   ifndef NDEBUG
    assert( (size_t)ijk[0] < fieldWindow_.extent(0) && (size_t)ijk[0] >= fieldWindow_.offset(0) );
    assert( (size_t)ijk[1] < fieldWindow_.extent(1) && (size_t)ijk[1] >= fieldWindow_.offset(1) );
    assert( (size_t)ijk[2] < fieldWindow_.extent(2) && (size_t)ijk[2] >= fieldWindow_.offset(2) );
#   endif
    return fieldValues_[fieldWindow_.flat_index(ijk)];
  } else {
    std::ostringstream msg;
    msg << "Field type ( "
        << DeviceTypeTools::get_memory_type_description(memType_) << " ) ,"
        << " does not support direct indexing, and has no consumer field allocated.\n"
        << "Note: this function is DEPRECATED and is not recommended for future use.\n"
        << "\t - " << __FILE__ << " : " << __LINE__ << std::endl;
    throw(std::runtime_error(msg.str()));
  }
}

//------------------------------------------------------------------

template<typename Location, typename T>
T&
SpatialField<Location,T>::operator[](const size_t i)
{
  if( readOnly_ ){
    std::ostringstream msg;
    msg << "Cannot obtain a non-const iterator to a read-only field." << std::endl
        << __FILE__ << " : " << __LINE__ << std::endl;
    throw( std::runtime_error(msg.str()) );
  }

  switch (memType_) {
  case LOCAL_RAM: {
    return fieldValues_[i];
  }
  default:
    std::ostringstream msg;
    msg << "Field type ( "
        << DeviceTypeTools::get_memory_type_description(memType_) << " ) ,"
        << " does not support direct indexing.\n"
        << "Note: this function is DEPRECATED and is not recommended for future use.\n"
        << "\t - " << __FILE__ << " : " << __LINE__ << std::endl;
    throw(std::runtime_error(msg.str()));
  }
}

//------------------------------------------------------------------

//TODO: This function is not semantically consistent. What we want is
//		another [] overload which returns a constant reference and
//		functions in a consistent manner when a local consumer field
//		is allocated.
//		However, given the deprecated nature of the function, this may
//		not be an immediate issue.
template<typename Location, typename T>
const T&
SpatialField<Location,T>::operator[](const size_t i) const
{
  if( memType_ != LOCAL_RAM || fieldValues_ == NULL ){
    std::ostringstream msg;
    msg << "Field type ( "
        << DeviceTypeTools::get_memory_type_description(memType_) << " ) ,"
        << " does not support direct indexing and has not allocated a consumer field.\n"
        << "Note: this function is DEPRECATED and is not recommended for future use.\n"
        << "\t - " << __FILE__ << " : " << __LINE__ << std::endl;
    throw(std::runtime_error(msg.str()));
  }
  return fieldValues_[i];
}

//------------------------------------------------------------------

template<typename Location, typename T>
SpatialField<Location,T>&
SpatialField<Location,T>::operator=(const field_type& other)
{
<<<<<<< HEAD
  if( readOnly_ ){
    std::ostringstream msg;
    msg << "Cannot obtain a non-const iterator to a read-only field." << std::endl
        << __FILE__ << " : " << __LINE__ << std::endl;
    throw( std::runtime_error(msg.str()) );
  }

  if( allocatedBytes_ != other.allocatedBytes_ ) {
=======
  if( fieldWindow_ != other.fieldWindow_ ) {
>>>>>>> b16bfc43
    std::ostringstream msg;
    msg << "Attempted assignment between fields of unequal size!\n"
        << "\t - " << __FILE__ << " : " << __LINE__ << std::endl;
    throw(std::runtime_error(msg.str()));
  }

  switch (memType_) {
  case LOCAL_RAM: {
    switch ( other.memory_device_type() ) {
    case LOCAL_RAM: { // LOCAL_RAM = LOCAL_RAM
      //Check for self assignment
      if( fieldValues_ == other.field_values() ){
        return *this;
      }
      std::copy( other.fieldValues_, other.fieldValues_+other.fieldWindow_.glob_npts(), fieldValues_ );
    }
    break;

#ifdef ENABLE_CUDA
    case EXTERNAL_CUDA_GPU: { //LOCAL_RAM = EXTERNAL_CUDA_GPU
      ema::cuda::CUDADeviceInterface& CDI = ema::cuda::CUDADeviceInterface::self();
      CDI.memcpy_from( fieldValues_, other.fieldValuesExtDevice_, allocatedBytes_, other.deviceIndex_ );
    }
    break;
#endif

    default:
      std::ostringstream msg;
      msg << "Attempted unsupported copy operation, at n\t"
          << __FILE__ << " : " << __LINE__ << std::endl
          << "\t - "
          << DeviceTypeTools::get_memory_type_description(memType_) << " = "
          << DeviceTypeTools::get_memory_type_description(
              other.memory_device_type()) << std::endl;
      throw(std::runtime_error(msg.str()));
    }
    return *this;
  }
#ifdef ENABLE_CUDA
  case EXTERNAL_CUDA_GPU: {
    switch( other.memory_device_type() ) {
    case LOCAL_RAM: {

      ema::cuda::CUDADeviceInterface& CDI = ema::cuda::CUDADeviceInterface::self();
      CDI.memcpy_to( fieldValuesExtDevice_, other.fieldValues_, allocatedBytes_, deviceIndex_ );

    }
    break;

    case EXTERNAL_CUDA_GPU: {

      //Check for self assignment
      if( deviceIndex_ == other.deviceIndex_ && fieldValuesExtDevice_ == other.fieldValuesExtDevice_ ){
        return *this;
      }

      ema::cuda::CUDADeviceInterface& CDI = ema::cuda::CUDADeviceInterface::self();
      CDI.memcpy_peer( fieldValuesExtDevice_, deviceIndex_, other.fieldValuesExtDevice_, other.deviceIndex_, allocatedBytes_ );

    }
    break;

    default: {
      std::ostringstream msg;
      msg << "Attempted unsupported copy operation, at " << std::endl
          << "\t" << __FILE__ << " : " << __LINE__ << std::endl
          << "\t - " << DeviceTypeTools::get_memory_type_description(memType_) << " = "
          << DeviceTypeTools::get_memory_type_description(other.memory_device_type()) << std::endl;
      throw( std::runtime_error ( msg.str() ));
    }

    } // end internal switch
    break;

  }
#endif
  default:
    std::ostringstream msg;
    msg << "Attempted unsupported copy operation, at \n\t"
        << __FILE__ << " : " << __LINE__ << std::endl
        << "\t - " << DeviceTypeTools::get_memory_type_description(memType_)
        << " = "
        << DeviceTypeTools::get_memory_type_description(
        other.memory_device_type()) << std::endl;
    throw(std::runtime_error(msg.str()));
  } // end outer switch
  return *this;
}

//------------------------------------------------------------------

<<<<<<< HEAD
template<typename Location, typename T>
bool SpatialField<Location,T>::operator!=(const field_type& other) const {
  return !(*this == other);
}

//------------------------------------------------------------------

template<typename Location, typename T>
bool SpatialField<Location,T>::operator==(const field_type& other) const
{
  switch (memType_) {
  case LOCAL_RAM: {
    switch (other.memory_device_type()) {
    case LOCAL_RAM: {
      const_iterator iother = other.begin();
      const_iterator iend = this->end();
      for (const_iterator ifld = this->begin(); ifld != iend; ++ifld, ++iother) {
        if (*ifld != *iother) return false;
      }
      return true;
    }
#ifdef ENABLE_CUDA
    case EXTERNAL_CUDA_GPU: {
      // Comparing LOCAL_RAM == EXTERNAL_CUDA_GPU
      // Note: This will incur a full copy penalty from the GPU and should not be used in a time sensitive context.
      if( allocatedBytes_ != other.allocatedBytes_ ) {
        throw( std::runtime_error( "Attempted comparison between fields of unequal size." ) );
      }

      void* temp = (void*)malloc(allocatedBytes_);
      ema::cuda::CUDADeviceInterface& CDI = ema::cuda::CUDADeviceInterface::self();
      CDI.memcpy_from( temp, other.fieldValuesExtDevice_, allocatedBytes_, other.deviceIndex_ );

      if( memcmp(temp, fieldValues_, allocatedBytes_) ) {
        free(temp);
        return false;
      }
      free(temp);
      return true;
    }
#endif
    default:{
      std::ostringstream msg;
      msg << "Attempted unsupported compare operation, at \n\t"
          << __FILE__ << " : " << __LINE__ << std::endl
          << "\t - "
          << DeviceTypeTools::get_memory_type_description(memType_) << " = "
          << DeviceTypeTools::get_memory_type_description(
              other.memory_device_type()) << std::endl;
      throw(std::runtime_error(msg.str()));
    }
    } // switch( other.memory_device_type() )
  } // case LOCAL_RAM
#ifdef ENABLE_CUDA
  case EXTERNAL_CUDA_GPU: {
    switch( other.memory_device_type() ) {
    case LOCAL_RAM: {
      // Comparing EXTERNAL_CUDA_GPU == LOCAL_RAM
      // WARNING: This will incur a full copy penalty from the GPU and should not be used in a time sensitive context.
      if( allocatedBytes_ != other.allocatedBytes_ ) {
        throw( std::runtime_error( "Attempted comparison between fields of unequal size." ) );
      }

      void* temp = (void*)malloc(allocatedBytes_);
      ema::cuda::CUDADeviceInterface& CDI = ema::cuda::CUDADeviceInterface::self();
      CDI.memcpy_from( temp, fieldValuesExtDevice_, allocatedBytes_, deviceIndex_ );

      if( memcmp(temp, other.fieldValues_, allocatedBytes_) ) {
        free(temp);
        return false;
      }

      free(temp);
      return true;
    }

    case EXTERNAL_CUDA_GPU: {
      // Comparing EXTERNAL_CUDA_GPU == EXTERNAL_CUDA_GPU
      // WARNING: This will incur a full copy penalty from the GPU and should not be used in a time sensitive context.
      if( allocatedBytes_ != other.allocatedBytes_ ) {
        throw( std::runtime_error( "Attempted comparison between fields of unequal size." ) );
      }
      void* tempLHS = (void*)malloc(allocatedBytes_);
      void* tempRHS = (void*)malloc(allocatedBytes_);

      ema::cuda::CUDADeviceInterface& CDI = ema::cuda::CUDADeviceInterface::self();
      CDI.memcpy_from( tempLHS, fieldValuesExtDevice_, allocatedBytes_, deviceIndex_ );
      CDI.memcpy_from( tempRHS, other.fieldValuesExtDevice_, allocatedBytes_, other.deviceIndex_ );

      free(tempLHS);
      free(tempRHS);

      if( memcmp(tempLHS, tempRHS, allocatedBytes_) ) {
        return false;
      }

      return true;
    }

    default: {
      std::ostringstream msg;
      msg << "Attempted unsupported compare operation, at \n\t"
          << __FILE__ << " : " << __LINE__ << std::endl
          << "\t - "
          << DeviceTypeTools::get_memory_type_description(memType_) << " = "
          << DeviceTypeTools::get_memory_type_description( other.memory_device_type() ) << std::endl;
      throw(std::runtime_error(msg.str()));
    }
    }
  }
#endif
  default:
    std::ostringstream msg;
    msg << "Attempted unsupported compare operation, at \n\t"
        << __FILE__ << " : " << __LINE__ << std::endl
        << "\t - " << DeviceTypeTools::get_memory_type_description(memType_)
        << " = "
        << DeviceTypeTools::get_memory_type_description( other.memory_device_type()) << std::endl;
    throw(std::runtime_error(msg.str()));
  }
}

//------------------------------------------------------------------

=======
>>>>>>> b16bfc43
} // namespace structured
} // namespace SpatialOps

#endif // SpatialOps_SpatialField_h<|MERGE_RESOLUTION|>--- conflicted
+++ resolved
@@ -126,14 +126,8 @@
     //      which is not as general is it likely should be, but GPUs are currently the only external
     //      device we're interested in supporting.
     ConsumerMap consumerFieldValues_;	///< Provides the ability to store and track copies of this field consumed on other devices.
-
     bool hasConsumer_;                  ///< Indicates whether a field has consumers or not
-<<<<<<< HEAD
-    bool hascpuConsumer_;
-
-=======
     bool builtCpuConsumer_;
->>>>>>> b16bfc43
     ConsumerMap myConsumerFieldValues_;	///< Provides the ability to correctly delete/release copies of this field that this field allocated
 
     unsigned long int allocatedBytes_;	///< Stores entire field size in bytes: sizeof(T) * glob.x * glob.y * glob.z
@@ -354,16 +348,6 @@
     inline field_type& operator =(const field_type&);
 
     /**
-<<<<<<< HEAD
-     * @brief Comparison operators
-     * WARNING: Slow in general and comparison with external fields will incur copy penalties.
-     */
-    bool operator!=(const field_type&) const;
-    bool operator==(const field_type&) const;
-
-    /**
-=======
->>>>>>> b16bfc43
      * @brief Make this field available on another device type, index pair. Adding consumer fields
      * 		  increases the memory held by the the spatial field by 'allocated_bytes' for each
      *		  unique device added.
@@ -508,6 +492,8 @@
       builtField_( mode == InternalStorage ),
       memType_( mtype ),
       deviceIndex_( devIdx ),
+      readOnly_( false ),
+      disableInterior_( false ),
       hasConsumer_( false ),
       builtCpuConsumer_( false ),
       allocatedBytes_( 0 )
@@ -1297,7 +1283,6 @@
 SpatialField<Location,T>&
 SpatialField<Location,T>::operator=(const field_type& other)
 {
-<<<<<<< HEAD
   if( readOnly_ ){
     std::ostringstream msg;
     msg << "Cannot obtain a non-const iterator to a read-only field." << std::endl
@@ -1305,10 +1290,7 @@
     throw( std::runtime_error(msg.str()) );
   }
 
-  if( allocatedBytes_ != other.allocatedBytes_ ) {
-=======
   if( fieldWindow_ != other.fieldWindow_ ) {
->>>>>>> b16bfc43
     std::ostringstream msg;
     msg << "Attempted assignment between fields of unequal size!\n"
         << "\t - " << __FILE__ << " : " << __LINE__ << std::endl;
@@ -1398,135 +1380,6 @@
   return *this;
 }
 
-//------------------------------------------------------------------
-
-<<<<<<< HEAD
-template<typename Location, typename T>
-bool SpatialField<Location,T>::operator!=(const field_type& other) const {
-  return !(*this == other);
-}
-
-//------------------------------------------------------------------
-
-template<typename Location, typename T>
-bool SpatialField<Location,T>::operator==(const field_type& other) const
-{
-  switch (memType_) {
-  case LOCAL_RAM: {
-    switch (other.memory_device_type()) {
-    case LOCAL_RAM: {
-      const_iterator iother = other.begin();
-      const_iterator iend = this->end();
-      for (const_iterator ifld = this->begin(); ifld != iend; ++ifld, ++iother) {
-        if (*ifld != *iother) return false;
-      }
-      return true;
-    }
-#ifdef ENABLE_CUDA
-    case EXTERNAL_CUDA_GPU: {
-      // Comparing LOCAL_RAM == EXTERNAL_CUDA_GPU
-      // Note: This will incur a full copy penalty from the GPU and should not be used in a time sensitive context.
-      if( allocatedBytes_ != other.allocatedBytes_ ) {
-        throw( std::runtime_error( "Attempted comparison between fields of unequal size." ) );
-      }
-
-      void* temp = (void*)malloc(allocatedBytes_);
-      ema::cuda::CUDADeviceInterface& CDI = ema::cuda::CUDADeviceInterface::self();
-      CDI.memcpy_from( temp, other.fieldValuesExtDevice_, allocatedBytes_, other.deviceIndex_ );
-
-      if( memcmp(temp, fieldValues_, allocatedBytes_) ) {
-        free(temp);
-        return false;
-      }
-      free(temp);
-      return true;
-    }
-#endif
-    default:{
-      std::ostringstream msg;
-      msg << "Attempted unsupported compare operation, at \n\t"
-          << __FILE__ << " : " << __LINE__ << std::endl
-          << "\t - "
-          << DeviceTypeTools::get_memory_type_description(memType_) << " = "
-          << DeviceTypeTools::get_memory_type_description(
-              other.memory_device_type()) << std::endl;
-      throw(std::runtime_error(msg.str()));
-    }
-    } // switch( other.memory_device_type() )
-  } // case LOCAL_RAM
-#ifdef ENABLE_CUDA
-  case EXTERNAL_CUDA_GPU: {
-    switch( other.memory_device_type() ) {
-    case LOCAL_RAM: {
-      // Comparing EXTERNAL_CUDA_GPU == LOCAL_RAM
-      // WARNING: This will incur a full copy penalty from the GPU and should not be used in a time sensitive context.
-      if( allocatedBytes_ != other.allocatedBytes_ ) {
-        throw( std::runtime_error( "Attempted comparison between fields of unequal size." ) );
-      }
-
-      void* temp = (void*)malloc(allocatedBytes_);
-      ema::cuda::CUDADeviceInterface& CDI = ema::cuda::CUDADeviceInterface::self();
-      CDI.memcpy_from( temp, fieldValuesExtDevice_, allocatedBytes_, deviceIndex_ );
-
-      if( memcmp(temp, other.fieldValues_, allocatedBytes_) ) {
-        free(temp);
-        return false;
-      }
-
-      free(temp);
-      return true;
-    }
-
-    case EXTERNAL_CUDA_GPU: {
-      // Comparing EXTERNAL_CUDA_GPU == EXTERNAL_CUDA_GPU
-      // WARNING: This will incur a full copy penalty from the GPU and should not be used in a time sensitive context.
-      if( allocatedBytes_ != other.allocatedBytes_ ) {
-        throw( std::runtime_error( "Attempted comparison between fields of unequal size." ) );
-      }
-      void* tempLHS = (void*)malloc(allocatedBytes_);
-      void* tempRHS = (void*)malloc(allocatedBytes_);
-
-      ema::cuda::CUDADeviceInterface& CDI = ema::cuda::CUDADeviceInterface::self();
-      CDI.memcpy_from( tempLHS, fieldValuesExtDevice_, allocatedBytes_, deviceIndex_ );
-      CDI.memcpy_from( tempRHS, other.fieldValuesExtDevice_, allocatedBytes_, other.deviceIndex_ );
-
-      free(tempLHS);
-      free(tempRHS);
-
-      if( memcmp(tempLHS, tempRHS, allocatedBytes_) ) {
-        return false;
-      }
-
-      return true;
-    }
-
-    default: {
-      std::ostringstream msg;
-      msg << "Attempted unsupported compare operation, at \n\t"
-          << __FILE__ << " : " << __LINE__ << std::endl
-          << "\t - "
-          << DeviceTypeTools::get_memory_type_description(memType_) << " = "
-          << DeviceTypeTools::get_memory_type_description( other.memory_device_type() ) << std::endl;
-      throw(std::runtime_error(msg.str()));
-    }
-    }
-  }
-#endif
-  default:
-    std::ostringstream msg;
-    msg << "Attempted unsupported compare operation, at \n\t"
-        << __FILE__ << " : " << __LINE__ << std::endl
-        << "\t - " << DeviceTypeTools::get_memory_type_description(memType_)
-        << " = "
-        << DeviceTypeTools::get_memory_type_description( other.memory_device_type()) << std::endl;
-    throw(std::runtime_error(msg.str()));
-  }
-}
-
-//------------------------------------------------------------------
-
-=======
->>>>>>> b16bfc43
 } // namespace structured
 } // namespace SpatialOps
 

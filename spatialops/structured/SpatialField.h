--- conflicted
+++ resolved
@@ -1,10 +1,4 @@
 /*
-<<<<<<< HEAD
- * Available debugging flags:
- *
- * 	DEBUG_SF_ALL
- *
-=======
  * Copyright (c) 2011 The University of Utah
  *
  * Permission is hereby granted, free of charge, to any person obtaining a copy
@@ -24,7 +18,11 @@
  * LIABILITY, WHETHER IN AN ACTION OF CONTRACT, TORT OR OTHERWISE, ARISING
  * FROM, OUT OF OR IN CONNECTION WITH THE SOFTWARE OR THE USE OR OTHER DEALINGS
  * IN THE SOFTWARE.
->>>>>>> a8194685
+ * ----------------------------------------------------------------------------
+ * Available debugging flags:
+ *
+ * 	DEBUG_SF_ALL
+ *
  */
 
 #ifndef SpatialOps_SpatialField_h
@@ -368,36 +366,8 @@
       return interiorFieldWindow_;
     }
 
-<<<<<<< HEAD
     const MemoryWindow& window_with_ghost() const {
       return fieldWindow_;
-=======
-  //==================================================================
-  //
-  //                          Implementation
-  //
-  //==================================================================
-
-  template< typename Location, typename GhostTraits, typename T >
-  SpatialField<Location,GhostTraits,T>::
-  SpatialField( const MemoryWindow window,
-                T* const fieldValues,
-                const StorageMode mode )
-    : fieldWindow_( window ),
-      interiorFieldWindow_( window ), // reset with correct info later
-      fieldValues_( (mode==ExternalStorage)
-                    ? fieldValues
-                    : new T[ window.glob_dim(0) * window.glob_dim(1) * window.glob_dim(2) ] ),
-      builtField_( mode==InternalStorage )
-  {
-    IntVec ext = window.extent();
-    IntVec ofs = window.offset();
-    for( size_t i=0; i<3; ++i ){
-      if( ext[i]>1 ){
-        ext[i] -= GhostTraits::NGhostMinus::int_vec()[i] + GhostTraits::NGhostPlus::int_vec()[i];
-        ofs[i] +=   GhostTraits::NGhostMinus::int_vec()[i];
-      }
->>>>>>> a8194685
     }
 
     /**
@@ -484,8 +454,8 @@
 
   for (size_t i = 0; i < 3; ++i) {
     if (ext[i] > 1) {
-      ext[i] -= 2 * GhostTraits::NGHOST;
-      ofs[i] += GhostTraits::NGHOST;
+      ext[i] -= GhostTraits::NGhostMinus::int_vec()[i] + GhostTraits::NGhostPlus::int_vec()[i];
+      ofs[i] += GhostTraits::NGhostMinus::int_vec()[i];
     }
   }
 

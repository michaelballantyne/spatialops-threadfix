/*
 * Copyright (c) 2014 The University of Utah
 *
 * Permission is hereby granted, free of charge, to any person obtaining a copy
 * of this software and associated documentation files (the "Software"), to
 * deal in the Software without restriction, including without limitation the
 * rights to use, copy, modify, merge, publish, distribute, sublicense, and/or
 * sell copies of the Software, and to permit persons to whom the Software is
 * furnished to do so, subject to the following conditions:
 *
 * The above copyright notice and this permission notice shall be included in
 * all copies or substantial portions of the Software.
 *
 * THE SOFTWARE IS PROVIDED "AS IS", WITHOUT WARRANTY OF ANY KIND, EXPRESS OR
 * IMPLIED, INCLUDING BUT NOT LIMITED TO THE WARRANTIES OF MERCHANTABILITY,
 * FITNESS FOR A PARTICULAR PURPOSE AND NONINFRINGEMENT. IN NO EVENT SHALL THE
 * AUTHORS OR COPYRIGHT HOLDERS BE LIABLE FOR ANY CLAIM, DAMAGES OR OTHER
 * LIABILITY, WHETHER IN AN ACTION OF CONTRACT, TORT OR OTHERWISE, ARISING
 * FROM, OUT OF OR IN CONNECTION WITH THE SOFTWARE OR THE USE OR OTHER DEALINGS
 * IN THE SOFTWARE.
 * ----------------------------------------------------------------------------
 * Available debugging flags:
 *
 * 	DEBUG_SF_ALL -- Enable all Spatial Field debugging flags.
 *
 */
//#define DEBUG_SF_ALL

#ifndef SpatialOps_SpatialField_h
#define SpatialOps_SpatialField_h

#include <stdexcept>
#include <sstream>
#include <map>

// Boost includes //
#include <boost/shared_ptr.hpp>
#include <boost/enable_shared_from_this.hpp>

#include <string.h> // for memcmp below...

#include <spatialops/SpatialOpsConfigure.h>
#include <spatialops/structured/FVStaggeredLocationTypes.h>

#include <spatialops/structured/ExternalAllocators.h>
#include <spatialops/structured/MemoryTypes.h>
#include <spatialops/structured/MemoryWindow.h>
#include <spatialops/structured/GhostData.h>
#include <spatialops/structured/BoundaryCellInfo.h>
#include <spatialops/structured/FieldInfo.h>
#include <spatialops/structured/MemoryPool.h>

#ifdef ENABLE_THREADS
#include <boost/thread/mutex.hpp>
#include <boost/interprocess/sync/scoped_lock.hpp>
#endif

#ifdef ENABLE_CUDA
#include <cuda_runtime.h>
#endif

/**
 * \file SpatialField.h
 */

namespace SpatialOps{

  /**
   *  \class SingleValueCheck
   *
   *  \brief Abstracts checking if a SingleValueField is correctly sized
   *
   *  \tparam FieldLocation - type traits to describe the location of
   *    this field.  On staggered meshes, this will describe the mesh
   *    this field is associated with.  It also defines whether this
   *    field is on a volume or surface.
   *
   *  \tparam Location type traits to describe the location of field. For
   *          SingleValueCheck, only the type traits, SingleValue, matter.
   *
   */
  template<typename Location>
  struct SingleValueCheck {
    static inline void check( MemoryWindow const & window,
                              GhostData const & ghosts ) {}
  };

<<<<<<< HEAD
  template<>
  struct SingleValueCheck<SingleValue> {
    static inline void check( MemoryWindow const & window,
                              GhostData const & ghosts ) {
#ifndef NDEBUG
      if( (window.extent(0) > 1) &&
          (window.extent(1) > 1) &&
          (window.extent(2) > 1) ) {
        std::ostringstream msg;
        msg << "Single Value Field does not support window extents larger than 1\n"
            << "\t - " << __FILE__ << " : " << __LINE__ << std::endl;
        throw(std::runtime_error(msg.str()));
      }

      if( (ghosts.get_minus(0) > 0) &&
          (ghosts.get_minus(1) > 0) &&
          (ghosts.get_minus(2) > 0) &&
          (ghosts.get_plus(0) > 0) &&
          (ghosts.get_plus(1) > 0) &&
          (ghosts.get_plus(2) > 0) ) {
        std::ostringstream msg;
        msg << "Single Value Field does not support non-zero ghosts\n"
            << "\t - " << __FILE__ << " : " << __LINE__ << std::endl;
        throw(std::runtime_error(msg.str()));
      }
#endif
    }
=======
  /**
   * \enum StorageMode
   * \ingroup fields
   * \brief Specifies how memory should be treated in a SpatialField.
   */
  enum StorageMode
  {
    InternalStorage, ///< memory will be managed internally by SpatialOps
    ExternalStorage  ///< memory will be managed externally
>>>>>>> 6e4775de
  };

//------------------------------------------------------------------

  /**
   *  \class SpatialField
   *  \ingroup fields
   *
   *  \brief Abstracts a field.
   *
   *  \tparam FieldLocation type traits to describe the location of
   *    this field.  On staggered meshes, this will describe the mesh
   *    this field is associated with.  It also defines whether this
   *    field is on a volume or surface.
   *
   *  \tparam T the underlying datatype (defaults to \c double)
   *
   *  \par Related classes:
   *   - \ref MemoryWindow
   *   - \ref FieldInfo
   *   - \ref SpatialFieldStore
   *
   *  \par Public Typedefs
   *   - \c field_type - this field's type
   *   - \c Location - the location type traits
   *   - \c value_type  - the type of underlying data being stored in this SpatialField
   *   - \c iterator, \c const_iterator - iterators to the elements in this field
   *   - \c iterator, \c const_iterator - iterators to the interior elements in this field (excludes ghost cells).
   */
  template< typename FieldLocation, typename T=double >
  class SpatialField {
    private:
    bool matchGlobalWindow_;                ///< True if using FieldInfo's window, boundary cell info and ghost info. When true, updates to ghost cells happen globally.
    MemoryWindow localWindow_;              ///< Window for this copy of the field, other copies can have different windows
    BoundaryCellInfo bcInfo_;               ///< Information about boundary conditions for current window
    GhostData localValidGhosts_;            ///< Information about ghosts for current window
    boost::shared_ptr<FieldInfo<T> > info_; ///< A shared pointer for FieldInfo for this field (all copies share the same FieldInfo)

    public:
<<<<<<< HEAD
    typedef SpatialField<FieldLocation,T> field_type;
    typedef FieldLocation Location;
    typedef T value_type;
    typedef MemoryWindow memory_window;
    typedef FieldIterator<field_type> iterator;
    typedef ConstFieldIterator<field_type> const_iterator;
    typedef FieldIterator<field_type> interior_iterator;
    typedef ConstFieldIterator<field_type> const_interior_iterator;

    /**
     *  \brief SpatialField constructor
     *
     * \param window      MemoryWindow for the entire field (including ghost cells)
     * \param bc          BoundaryConditionInfo for field
     * \param ghost       GhostData for entire field (all possible ghosts)
     * \param fieldValues pointer to memory for ExternalStorage mode (default: NULL)
     * \param mode        either InternalStorage or ExternalStorage (default: InternalStorage)
     * \param devIdx      device index of originally active device (default: CPU_INDEX)
     */
    inline SpatialField(const MemoryWindow& window,
=======
      struct FieldInfo{
        T* field;
        bool isValid;
        bool _builtField;

        FieldInfo( T* field_, bool isValid_, bool builtField ){
          field = field_;
          isValid = isValid_;
          _builtField = builtField;
        }
        FieldInfo( T* field_, bool isValid_ )
        : field(field_), isValid(isValid_), _builtField(true)
        {}
        FieldInfo( T* field_ )
        : field(field_), isValid(true), _builtField(true)
        {}
        FieldInfo(){
          field = NULL;
          isValid = true;
          _builtField = true;
        }
      };

      typedef std::map<short int, FieldInfo> MultiFieldMap;
      MultiFieldMap multiFieldMap_;
      typedef typename MultiFieldMap::const_iterator cmapIter;
      typedef typename MultiFieldMap::iterator mapIter;

      MemoryWindow fieldWindow_;	  ///< Full representation of the window to the field ( includes ghost cells )
      MemoryWindow interiorFieldWindow_;  ///< Window representation sans ghost cells.

      const BoundaryCellInfo bcInfo_;     ///< information about this field's behavior on a boundary
      const GhostData ghosts_;            ///< The total number of ghost cells on each face of this field.
      GhostData validGhosts_;             ///< The number of valid ghost cells on each face of this field.

      T* fieldValues_;                    ///< Values associated with this field in the context of LOCAL_RAM
      T* fieldValuesExtDevice_;           ///< External field pointer ( This pointer will only be valid on the device it was created )

      const bool builtField_;             ///< Indicates whether or not we created this field ( we could just be wrapping memory )
      short int activeDeviceIndex_;
      short int actualDeviceIndex_;

      bool disableInterior_;              ///< flag set to prevent interior iteration on this field

      //Note: Presently this is assumed to be a collection of GPU based < index, pointer pairs >;
      //      which is not as general is it likely should be, but GPUs are currently the only external
      //      device we're interested in supporting.

      unsigned long int allocatedBytes_;	///< Stores entire field size in bytes: sizeof(T) * glob.x * glob.y * glob.z

  #   ifdef ENABLE_THREADS
      int partitionCount_; // Number of partitions Nebo uses in its thread-parallel backend when assigning to this field
  #   endif

  #   ifdef ENABLE_CUDA
      cudaStream_t cudaStream_;
  #   endif

      inline void reset_values(const T* values);

  #   ifdef ENABLE_THREADS
      /**
       *  \class ExecMutex
       *  \brief Scoped lock.
       */
      class ExecMutex {
  #   ifdef ENABLE_THREADS
        const boost::mutex::scoped_lock lock;
        inline boost::mutex& get_mutex() const {static boost::mutex m; return m;}

      public:
        ExecMutex() : lock( get_mutex() ) {}
        ~ExecMutex() {}
  #   else
      public:
        ExecMutex() {
        }
        ~ExecMutex() {
        }
  #   endif
      };
  #   endif

      typedef SpatialField<FieldLocation,T> field_type;
      typedef T value_type;
      typedef MemoryWindow memory_window;
      typedef FieldIterator<field_type> iterator;
      typedef ConstFieldIterator<field_type> const_iterator;

      SpatialFieldLoc( const MemoryWindow& window,
                       const BoundaryCellInfo& bc,
                       const GhostData& ghosts,
                       T* const fieldValues,
                       const StorageMode mode = InternalStorage,
                       const short int devIdx = CPU_INDEX );

      SpatialFieldLoc(const SpatialFieldLoc& other);

      SpatialFieldLoc(const MemoryWindow& window,
                      const SpatialFieldLoc& other);

      ~SpatialFieldLoc();

      T& operator()(const size_t i, const size_t j, const size_t k);
      const T& operator()(const size_t i, const size_t j, const size_t k) const;
      T& operator()(const IntVec& ijk);
      const T& operator()(const IntVec& ijk) const;
      T& operator[](const size_t i);
      const T& operator[](const size_t i) const;

      inline const_iterator cbegin(MemoryWindow const window) const {
        cmapIter mapIter = multiFieldMap_.find( CPU_INDEX );
#       ifndef NDEBUG
        if( mapIter == multiFieldMap_.end() || mapIter->second.field == NULL ){
          std::ostringstream msg;
          msg << "Field type "
              << DeviceTypeTools::get_memory_type_description(activeDeviceIndex_)
              << " doesn't exist in the map. Something is wrong with the memory allocation.\n"
              << "\t - " << __FILE__ << " : " << __LINE__ << std::endl;
          throw(std::runtime_error(msg.str()));
        }
        if( !mapIter->second.isValid ){
          std::ostringstream msg;
          msg << "Field type ( "
              << DeviceTypeTools::get_memory_type_description(activeDeviceIndex_) << " ) ,"
              << " is not valid. const-iterators are not allowed on to a invalid field.\n"
              << "\t - " << __FILE__ << " : " << __LINE__ << std::endl;
          throw(std::runtime_error(msg.str()));
        }
#       endif
        return const_iterator(mapIter->second.field, window);
      }

      inline iterator begin( MemoryWindow const window )
      {
        mapIter mapIter = multiFieldMap_.find( CPU_INDEX );
#       ifndef NDEBUG
        if( mapIter == multiFieldMap_.end() ){
          std::ostringstream msg;
          msg << "Error ! Field type "
              << DeviceTypeTools::get_memory_type_description(activeDeviceIndex_)
              << " doesn't exist in the map. Something is wrong with the memory allocation.\n"
              << "\t - " << __FILE__ << " : " << __LINE__ << std::endl;
          throw(std::runtime_error(msg.str()));
        }
#       endif
        if( activeDeviceIndex_ == CPU_INDEX ) {
          return iterator( mapIter->second.field, window );
        }
        else{
          std::ostringstream msg;
          msg << "Error ! Field type ( "
              << DeviceTypeTools::get_memory_type_description(activeDeviceIndex_) << " ) ,"
              << " does not support direct iteration.\n"
              << "\t - " << __FILE__ << " : " << __LINE__ << std::endl;
          throw(std::runtime_error(msg.str()));
        }
      }

      inline const_iterator cend( MemoryWindow const window ) const
      {
        cmapIter mapIter = multiFieldMap_.find( CPU_INDEX );
        if( mapIter == multiFieldMap_.end() || mapIter->second.field != NULL ){
          int extent = window.extent(0) * window.extent(1) * window.extent(2);
          const_iterator i(mapIter->second.field, window);
          return i + extent;
        }
        else {
          std::ostringstream msg;
          msg << "Unsupported request for const_iterator to field type ( "
              << DeviceTypeTools::get_memory_type_description(activeDeviceIndex_) << " )"
              << "\t - " << __FILE__ << " : " << __LINE__ << std::endl;
          throw std::runtime_error( msg.str() );
        }
      }

      inline iterator end( MemoryWindow const window )
      {
        mapIter mapIter = multiFieldMap_.find( CPU_INDEX );
#        ifndef NDEBUG
        if( mapIter == multiFieldMap_.end() ){
          std::ostringstream msg;
          msg << "Error ! Field type "
              << DeviceTypeTools::get_memory_type_description(activeDeviceIndex_)
              << " doesn't exist in the map. Something is wrong with the memory allocation.\n"
              << "\t - " << __FILE__ << " : " << __LINE__ << std::endl;
          throw(std::runtime_error(msg.str()));
        }
#       endif
        if( activeDeviceIndex_ == CPU_INDEX ){
          int extent = window.extent(0) * window.extent(1) * window.extent(2);
          iterator i(mapIter->second.field, window);
          return i + extent;
        }
        else{
          std::ostringstream msg;
          msg << __FILE__ << " : " << __LINE__ << std::endl
              << "Error ! Unsupported request for iterator to external field type ( "
              << DeviceTypeTools::get_memory_type_description(activeDeviceIndex_) << " )"
              << std::endl;
          throw std::runtime_error( msg.str() );
        }
      }

      inline const_iterator interior_begin() const
      {
        cmapIter const_mapIter = multiFieldMap_.find(CPU_INDEX);
#       ifndef NDEBUG
        if( disableInterior_ ){
          std::ostringstream msg;
          msg << "Interior iterators cannot be obtained on resized fields" << std::endl
              << __FILE__ << " : " << __LINE__ << std::endl;
          throw( std::runtime_error(msg.str()) );
        }
        if( const_mapIter == multiFieldMap_.end() || const_mapIter->second.field == NULL ){
          std::ostringstream msg;
          msg << "Field type ( "
              << DeviceTypeTools::get_memory_type_description(activeDeviceIndex_) << " ) ,"
              << " doesn't exist in the map. Something wrong is with the memory.\n"
              << "\t - " << __FILE__ << " : " << __LINE__ << std::endl;
          throw(std::runtime_error(msg.str()));
        }
        if( !const_mapIter->second.isValid ){
          std::ostringstream msg;
          msg << "Field type ( "
              << DeviceTypeTools::get_memory_type_description(activeDeviceIndex_) << " ) ,"
              << " is not valid. const_iterator are not allowed on to a invalid field.\n"
              << "\t - " << __FILE__ << " : " << __LINE__ << std::endl;
          throw(std::runtime_error(msg.str()));
        }
#       endif
        return const_iterator( const_mapIter->second.field, interiorFieldWindow_ );
      }

      inline iterator interior_begin()
      {
        mapIter mapIter = multiFieldMap_.find( CPU_INDEX );
#       ifndef NDEBUG
        if( disableInterior_ ){
          std::ostringstream msg;
          msg << "Interior iterators cannot be obtained on resized fields" << std::endl
              << __FILE__ << " : " << __LINE__ << std::endl;
          throw( std::runtime_error(msg.str()) );
        }
        if( mapIter == multiFieldMap_.end() ){
          std::ostringstream msg;
          msg << "Field type "
              << DeviceTypeTools::get_memory_type_description(activeDeviceIndex_)
          << " doesn't exist in the map. Something is wrong with the memory allocation.\n"
          << "\t - " << __FILE__ << " : " << __LINE__ << std::endl;
          throw(std::runtime_error(msg.str()));
        }
        if( activeDeviceIndex_ != CPU_INDEX ){
          std::ostringstream msg;
          msg << "Field type ( "
              << DeviceTypeTools::get_memory_type_description(activeDeviceIndex_) << " ) ,"
              << " does not support non-const iteration.\n"
              << "\t - " << __FILE__ << " : " << __LINE__ << std::endl;
          throw(std::runtime_error(msg.str()));
        }
#       endif
        return iterator( mapIter->second.field, interiorFieldWindow_);
      }

      inline const_iterator interior_end() const;
      inline iterator interior_end();


  #   ifdef ENABLE_CUDA
      /**
       * @brief Adds a location to a field. If the field location already exists,
       *        check if it is valid and make it as the active field Location.
       *        Else, use sync_location() and set the field as active.
       *
       *        increases the memory held by the the spatial field by 'allocated_bytes' for each
       *        unique device added.
       *        Note: This operation is guaranteed to be atomic
       *
       * @param deviceLoc -- Index to the proper device
       */
      void add_field_loc(short int deviceLoc);

      /**
       * @brief synchronizes all the invalid field location (deviceLoc)
       *        with the valid field location. Allocates memory and performs
       *        data-transfer whenever needed.
       *
       * @param deviceLoc -- Index to the proper device
       */
      void sync_location(short int deviceLoc);

      /**
       * @brief Finds if the field has any other locations using has_multiple_fields().
       *        Frees all the multiple-field locations back to the relevant Memory Pool
       *        using remove_multiple_fields() expect the initial field.
       *
       */
      void remove_multiple_fields();
  #   endif

      /**
       * @brief sets a field location as active. This method will update active device location so that
       *        writes can be performed.
       *
       * @param deviceLoc -- Device type where this field should be made as active
       */
      void set_field_loc_active(short int deviceLoc);

      /**
       * @brief checks if the field has valid field values on deviceLoc
       *
       * @param deviceLoc -- Device type under query
       */
      bool is_valid_field( const short int deviceLoc ) const;

      /**
       * @brief reports if the spatial field has multiple field locations
       *
       */
      bool has_multiple_fields() const;

      const BoundaryCellInfo& boundary_info() const{ return bcInfo_; }

      const MemoryWindow& window_without_ghost() const {
        return interiorFieldWindow_;
      }

      const MemoryWindow& window_with_ghost() const {
        return fieldWindow_;
      }

      /**
       * @brief returns the current active device index.
       *
       */
      short int active_device_index() const {
        return activeDeviceIndex_;
      }

  #   ifdef ENABLE_THREADS
      /**
       * Sets number of partitions Nebo uses in its thread-parallel backend when assigning to this field
       *
       */
      void set_partition_count( const int count) { partitionCount_ = count; }

      /**
       * Returns number of partitions Nebo uses in its thread-parallel backend when assigning to this field
       *
       */
      int get_partition_count() { return partitionCount_; }
  #   endif

  #   ifdef ENABLE_CUDA
      /**
       * @brief sets the cuda stream to aid the kernel execution and async data transfer
       */
      void set_stream( const cudaStream_t& stream ) { cudaStream_ = stream; }

      /**
       * @brief returns the cuda stream for the SpatialField
       */
      cudaStream_t const & get_stream() const { return cudaStream_; }
  #   endif

      /**
       * Field values will return a pointer to the field type, which is valid on the device and context supplied to
       * the function ( CPU_INDEX ) by default.
       *
       * Note: This method will invalidate all the other device locations apart from the deviceLoc.
       *
       * @param deviceLoc -- Index of the device
       * @return
       */
      inline T* field_values(const short int deviceLoc = CPU_INDEX);

      /**
       * cField values will return a pointer to the field type, which is valid on the device and context supplied to
       * the function ( CPU_INDEX ) by default.
       *
       * Note: This method will perform a check if the deviceLoc is valid and not necessary to be active
       * field Location.
       *
       * @param deviceLoc -- Index of the device
       * @return
       */
      inline const T* cfield_values(const short int deviceLoc = CPU_INDEX) const;

      const GhostData& get_ghost_data() const{ return ghosts_; }

      const GhostData& get_valid_ghost_data() const{ return validGhosts_; }

      unsigned int allocated_bytes() const {
          return allocatedBytes_;
      }

      inline void reset_valid_ghosts( const GhostData& ghosts ){
        const IntVec diff = validGhosts_.get_minus() - ghosts.get_minus();
        fieldWindow_ = MemoryWindow( fieldWindow_.glob_dim(),
                                     fieldWindow_.offset() + diff,
                                     fieldWindow_.extent() - diff - validGhosts_.get_plus() + ghosts.get_plus() );
        validGhosts_ = ghosts;
      }

      }; // SpatialFieldLocation



   typedef SpatialField<FieldLocation,T> field_type;
   typedef FieldLocation Location;
   typedef T value_type;
   typedef MemoryWindow memory_window;
   typedef FieldIterator<field_type> iterator;
   typedef ConstFieldIterator<field_type> const_iterator;

   /**
    *  \brief Construct a SpatialField
    *  \param window - the MemoryWindow that specifies this field
    *         including ghost cells.
    *  \param bc information on boundary treatment for this field
    *  \param ghosts information on ghost cells for this field
    *  \param fieldValues a pointer to memory to be wrapped by this field
    *  \param mode Storage options.  If InternalStorage then the
    *         fieldValues will be copied into an internal buffer.  If
    *         ExternalStorage then the fieldValues will be stored
    *         externally.  Efficiency suggests that ExternalStorage
    *         is best, since it will avoid excessive copies.  Safety
    *         suggests that InternalStorage is best, since it
    *         protects against memory corruption and inadvertent
    *         deletion of the field's underlying memory.  For InternalStorage,
    *         a NULL pointer may be supplied for fieldValues.  If a non-null
    *         pointer is supplied, its contents will be copied into the memory
    *         allocated locally for this field.
    *  \param devIdx the identifier for the GPU/accelerator if the field lives
    *         there. This allows for the case where multiple accelerators are
    *         on a given node.
    */

   inline SpatialField( const MemoryWindow& window,
>>>>>>> 6e4775de
                        const BoundaryCellInfo& bc,
                        const GhostData& ghosts,
                        T* const fieldValues = NULL,
                        const StorageMode mode = InternalStorage,
<<<<<<< HEAD
                        const short int devIdx = CPU_INDEX)
    : matchGlobalWindow_(true),
      localWindow_(window),
      bcInfo_(bc),
      localValidGhosts_(ghosts),
      info_( new FieldInfo<T>(window, bc, ghosts, fieldValues, mode, devIdx) )
    {
      SingleValueCheck<Location>::check(localWindow_, ghosts);
    }
=======
                        const short int devIdx = CPU_INDEX )
     : fieldWindow_(window),
       bcInfo_(bc.limit_by_extent(window.extent())),
       validGhosts_(ghosts.limit_by_extent(window.extent())),
       sfsharedPtr_(new SpatialFieldLoc( window, bc, ghosts, fieldValues, mode, devIdx ))
   {}

   /**
    *  \brief Shallow copy constructor.  This results in two fields
    *  that share the same underlying memory.
    */
   inline SpatialField(const SpatialField& other)
   : fieldWindow_(other.fieldWindow_),
     bcInfo_(other.bcInfo_),
     validGhosts_(other.validGhosts_),
     sfsharedPtr_(other.sfsharedPtr_)
   {}

   /**
    *  \brief Shallow copy constructor with new window.
    */
   inline SpatialField(const MemoryWindow& window,
                       const SpatialField& other)
   : fieldWindow_(window),
     bcInfo_(other.bcInfo_.limit_by_extent(window.extent())),
     validGhosts_( other.validGhosts_.limit_by_extent(window.extent())),
     sfsharedPtr_( other.sfsharedPtr_ )
   {
     //SpatialFieldLoc( window, *(other.sfsharedPtr_) );
   }

   virtual inline ~SpatialField();

   /**
    *  \brief Given the index for this field 0-based including
    *  ghosts, obtain a reference to the field value.
    *  WARNING: slow!
    *  NOTE: USEAGE IS DEPRECATED!! Not supported for external field types.
    */
   T& operator()(const size_t i, const size_t j, const size_t k){
     return sfsharedPtr_->operator()( i, j, k );
   }

   /**
    *  \brief Given the index for this field 0-based including
    *  ghosts, obtain a const reference to the field value.
    *  WARNING: slow!
    *  NOTE: USAGE IS DEPRECATED!! Not supported for external field types
    */
   const T& operator()(const size_t i, const size_t j, const size_t k) const{
     return sfsharedPtr_->operator()( i, j, k );
   }

   /**
    *  \brief Given the index for this field 0-based including
    *  ghosts, obtain a reference to the field value.
    *  WARNING: slow!
    *  NOTE: USAGE IS DEPRECATED!! Not supported for external field types
    */
   T& operator()(const IntVec& ijk){
     return sfsharedPtr_->operator()( ijk );
   }

   /**
    *  \brief Given the index for this field 0-based including
    *  ghosts, obtain a const reference to the field value.
    *  WARNING: slow!
    *  NOTE: USAGE IS DEPRECATED!! Not supported for external field types
    */
   const T& operator()(const IntVec& ijk) const{
     return sfsharedPtr_->operator()( ijk );
   }

   /**
    *  Index into this field (global index, 0-based in ghost cells).
    *  Note that if this field is windowed, this is still the global
    *  (not windowed) flat index.
    *  NOTE: USAGE IS DEPRECATED!! Not supported for external field types
    */
   T& operator[](const size_t i){
     return sfsharedPtr_->operator[]( i );
   }
   const T& operator[](const size_t i) const{
     return (const_cast<shared_ptrT&>(sfsharedPtr_))->operator[]( i );
   }

   /**
    * \brief Iterator constructs for traversing memory windows.
    * Note: Iteration is not directly supported for external field types.
    * @return
    */
   inline const_iterator begin() const {
     return sfsharedPtr_->cbegin(fieldWindow_);
   }
   inline iterator begin() {
     return sfsharedPtr_->begin(fieldWindow_);
   }

   inline const_iterator end() const{
     return sfsharedPtr_->cend(fieldWindow_);
   }
   inline iterator end(){
     return sfsharedPtr_->end(fieldWindow_);
   }

   inline const_iterator interior_begin() const {
     return sfsharedPtr_->interior_begin();
   }

   inline iterator interior_begin() {
     return sfsharedPtr_->interior_begin();
   }

   inline const_iterator interior_end() const{
     return sfsharedPtr_->interior_end();
   }
   inline iterator interior_end(){
     return sfsharedPtr_->interior_end();
   }

   inline field_type& operator =(const field_type&);

#   ifdef ENABLE_CUDA
   /**
    * @brief Adds a location to a field. If the field location already exists,
    *        check if it is valid and make it as the active field Location.
    *        Else, use sync_location() and set the field as active.
    *
    *        increases the memory held by the the spatial field by 'allocated_bytes' for each
    *        unique device added.
    *        Note: This operation is guaranteed to be atomic
    *
    * @param deviceLoc -- Index to the proper device
    */
   inline void add_field_loc(short int deviceLoc){
      sfsharedPtr_->add_field_loc( deviceLoc );
   };

  /**
   * @brief synchronizes all the invalid field location (deviceLoc)
   *        with the valid field location. Allocates memory and performs
   *        data-transfer whenever needed.
   *
   * @param deviceLoc -- Index to the proper device
   */
   inline void sync_location(short int deviceLoc){
     sfsharedPtr_->sync_location( deviceLoc );
   }

   /**
    * @brief Finds if the field has any other locations using has_multiple_fields().
    *        Frees all the multiple-field locations back to the relevant Memory Pool
    *        using remove_multiple_fields() expect the initial field.
    *
    */
   inline void remove_multiple_fields(){
     sfsharedPtr_->remove_multiple_fields();
   }
#   endif

  /**
   * @brief sets a field location as active. This method will update active device location so that
   *        writes can be performed.
   *
   * @param deviceLoc -- Device type where this field should be made as active
   */
   inline void set_field_loc_active(const short int deviceLoc){
     sfsharedPtr_->set_field_loc_active( deviceLoc );
   }

  /**
   * @brief checks if the field has valid field values
   *
   * @param deviceLoc -- Device type under query
   */
   bool is_valid_field( const short int deviceLoc ) const{
     return sfsharedPtr_->is_valid_field( deviceLoc );
   }

  /**
   * @brief reports if the spatial field has multiple field locations
   *
   */
   inline bool has_multiple_fields() const{
     return sfsharedPtr_->has_multiple_fields();
   }

   const BoundaryCellInfo& boundary_info() const{
     return sfsharedPtr_->bcInfo_;
   }

   const MemoryWindow& window_without_ghost() const {
     return sfsharedPtr_->interiorFieldWindow_;
   }

   const MemoryWindow& window_with_ghost() const {
     return fieldWindow_;
   }
>>>>>>> 6e4775de

    /**
     *  \brief SpatialField shallow copy constructor
     *
     * \param other SpatialField to copy
     *
     * This results in two fields that share the same underlying
     * memory and window information.
     */
    inline SpatialField(const SpatialField& other)
    : matchGlobalWindow_(other.matchGlobalWindow_),
      localWindow_(other.localWindow_),
      bcInfo_(other.bcInfo_),
      localValidGhosts_(other.localValidGhosts_),
      info_(other.info_)
    {}

    /**
     *  \brief SpatialField shallow copy constructor with new window
     *
     * \param window memory window to use
     * \param other SpatialField to copy
     *
     * This results in two fields that share the same underlying
     * memory but have window information.
     *
     * If window maintains the underlying field's interior memory window
     * (window without ghost), and is within the field's global window
     * (window with all possible ghosts), then this copy can change the
     * number of global valid ghost cells. (These sort of changes would
     * change the number of valid ghost cells in other copies of this
     * same field that meet the same requirements.)
     */
    inline SpatialField(const MemoryWindow& window,
                        const SpatialField& other)
    : matchGlobalWindow_( window.fits_between(other.info_->window_without_ghost(),
                                              other.info_->window_with_all_ghost()) ),
      localWindow_( window ),
      bcInfo_( matchGlobalWindow_ ?
               other.info_->boundary_info() :
               BoundaryCellInfo::build<field_type>(false,false,false) ),
      localValidGhosts_( matchGlobalWindow_ ?
                         other.localValidGhosts_.limit_by_extent(window.extent()) :
                         GhostData(0,0,0,0,0,0) ),
      info_( other.info_ )
    {
      SingleValueCheck<Location>::check(window, localValidGhosts_);
    }

    ~SpatialField() {};

    const MemoryWindow& window_with_ghost() const {
      return localWindow_;
    }

    const MemoryWindow window_without_ghost() const {
      if( matchGlobalWindow_ )
        return info_->window_without_ghost();
      else
        return localWindow_.remove_ghosts(localValidGhosts_);
    }

    /**
     * \brief return the boundary cell information
     */
    const BoundaryCellInfo& boundary_info() const { return bcInfo_; }

    /**
     * \brief return the number of total ghost cells
     */
    const GhostData& get_ghost_data() const { return info_->get_ghost_data(); }

    /**
     * \brief return the number of current valid ghost cells
     */
    const GhostData& get_valid_ghost_data() const {
      if( matchGlobalWindow_ )
        return info_->get_valid_ghost_data();
      else
        return localValidGhosts_;
    }

    /**
     * \brief set the number of valid ghost cells to given ghosts
     *
     * \param ghosts ghost cells to be made valid
     */
    inline void reset_valid_ghosts( const GhostData& ghosts ){
      localWindow_ = localWindow_.reset_ghosts( localValidGhosts_,
                                                ghosts );
      localValidGhosts_ = ghosts;
      if( matchGlobalWindow_ )
        info_->reset_valid_ghosts(ghosts);
    }

    /**
     * \brief returns the number of allocated bytes (for copying memory)
     */
    unsigned int allocated_bytes() const{ return info_->allocated_bytes(); }

#ifdef ENABLE_THREADS
    /**
     * \brief set the number of partitions Nebo uses for thread-parallel execution
     *
     * \param count the number of partitions to set
     */
    void set_partition_count( const int count) { info_->set_partition_count(count); }

    /**
     * \brief return the number of partitions Nebo uses for thread-parallel execution
     */
    int get_partition_count() { return info_->get_partition_count(); }
#endif

#ifdef ENABLE_CUDA
    /**
     * \brief set the CUDA stream to for Nebo assignment to this field and for async data transfer
     *
     * \param stream the stream to use for this field
     */
    void set_stream( const cudaStream_t& stream ) { info_->set_stream(stream); }

    /**
     * \brief return the CUDA stream for this field
     */
    cudaStream_t const & get_stream() const { return info_->set_stream(); }
#endif

    /**
     * \brief return the index of the current active device
     */
    short int active_device_index() const { return info_->active_device_index(); }

    /**
     * \Brief add device memory to this field for given device
     *  and sync it with current active device
     *
     * \param deviceIndex the index of the device to add
     *
     * If device (deviceIndex) is already available for this field and
     * valid, this fuction becomes a no op.
     *
     * If device (deviceIndex) is already available for this field but
     * not valid, this fuction becomes identical to sync_device().
     *
     * Thus, regardless of the status of device (deviceIndex) for this
     * field, this function does the bare minumum to make device available
     * and valid for this field.
     *
     * Note: This operation is thread safe.
     */
    inline void add_device(short int deviceIndex) { info_->add_device( deviceIndex ); }

    /**
     * \brief synchronize the given device (deviceIndex) with the active device
     *
     * This function performs data-transfers when needed and only when needed.
     *
     * \param deviceIndex index for device to synchronize
     */
    inline void sync_device(short int deviceIndex) { info_->sync_device( deviceIndex ); }

    /**
     * \brief set given device (deviceIndex)  as active
     *
     * Given device must exist and be valid, otherwise an exception is thrown.
     *
     * \param deviceIndex index to device to be made active
     */
    inline void set_device_as_active(const short int deviceIndex) {
      info_->set_device_as_active( deviceIndex );
    }

    /**
     * \brief check if the device (deviceIndex) is available and valid
     *
     * \param deviceIndex index ofdevice to check
     */
    bool is_valid( const short int deviceIndex ) const {
      return info_->is_valid( deviceIndex );
    }

    /**
     * \brief return a nonconstant pointer to memory on the given device
     *
     * Note: This method will invalidate all the other devices apart from the deviceIndex.
     *
     * \param deviceIndex index of device for device memory to return (defaults to CPU_INDEX)
     */
    inline T* field_values(const short int deviceIndex = CPU_INDEX) {
      return info_->field_values( deviceIndex );
    }

    /**
     * \brief return a constant pointer to memory on the given device
     *
     * \param deviceIndex device index for device memory to return (defaults to CPU_INDEX)
     */
    inline const T* field_values(const short int deviceIndex = CPU_INDEX) const {
      return info_->const_field_values( deviceIndex );
    }

    /**
     * \brief return a constant iterator for CPU with valid ghost cells
     */
    inline const_iterator begin() const {
      return const_iterator( info_->const_field_values( CPU_INDEX ),
                             window_with_ghost() );
    }

    /**
     * \brief return a nonconstant iterator for CPU with valid ghost cells
     */
    inline iterator begin() {
      return iterator( info_->field_values( CPU_INDEX ),
                       window_with_ghost() );
    }

    /**
     * \brief return a constant iterator to end for CPU with valid ghost cells
     */
    inline const_iterator end() const {
      const MemoryWindow & w = window_with_ghost();

      return begin() + w.extent(0) * w.extent(1) * w.extent(2);
    }

    /**
     * \brief return a nonconstant iterator to end for CPU with valid ghost cells
     */
    inline iterator end() {
      const MemoryWindow & w = window_with_ghost();

      return begin() + w.extent(0) * w.extent(1) * w.extent(2);
    }

    /**
     * \brief return a constant iterator for CPU without ghost cells
     */
    inline const_interior_iterator interior_begin() const {
      return const_interior_iterator( info_->const_field_values( CPU_INDEX ),
                                      window_without_ghost() );
    }

    /**
     * \brief return a nonconstant iterator for CPU without ghost cells
     */
    inline interior_iterator interior_begin() {
      return interior_iterator( info_->field_values( CPU_INDEX ),
                                window_without_ghost() );
    }

    /**
     * \brief return a constant iterator to end for CPU without ghost cells
     */
    inline const_interior_iterator interior_end() const {
      const MemoryWindow & w = window_without_ghost();

      return interior_begin() + w.extent(0) * w.extent(1) * w.extent(2);
    }

    /**
     * \brief return a nonconstant iterator to end for CPU without ghost cells
     */
    inline interior_iterator interior_end() {
      const MemoryWindow & w = window_without_ghost();

      return interior_begin() + w.extent(0) * w.extent(1) * w.extent(2);
    }

    /**
     * \brief return constant refernce to cell at given flat index on CPU
     *
     * \param i flat index of cell to return a constant reference to
     *
     * Accessing cells with this function can be slow (depending on
     * access pattern), so this function should be used for testing,
     * not production code.
     *
     * Note that CPU_INDEX must be valid for this function to work.
     */
    const T& operator[](const size_t i) const {
      return info_->const_field_values(CPU_INDEX)[i];
    }

    /**
     * \brief return nonconstant refernce to cell at given flat index on CPU
     *
     * \param i flat index of cell to return a reference to
     *
     * Accessing cells with this function can be slow (depending on
     * access pattern), so this function should be used for testing,
     * not production code.
     *
     * Note that CPU_INDEX must be active for this function to work.
     */
    inline T& operator[](const size_t i) {
      return info_->field_values(CPU_INDEX)[i];
    }

    /**
     * \brief return nonconstant refernce to cell at given index (ijk) on CPU
     *
     * \param ijk IntVec coordinate (X,Y,Z) index
     *
     * Accessing cells with this function can be slow (depending on
     * access pattern), so this function should be used for testing,
     * not production code.
     *
     * Note that CPU_INDEX must be active for this function to work.
     */
    T& operator()(const IntVec& ijk) {
      return (*this)[window_with_ghost().flat_index(ijk)];
    }

    /**
     * \brief return constant refernce to cell at given index (ijk) on CPU
     *
     * \param ijk IntVec coordinate (X,Y,Z) index
     *
     * Accessing cells with this function can be slow (depending on
     * access pattern), so this function should be used for testing,
     * not production code.
     *
     * Note that CPU_INDEX must be valid for this function to work.
     */
    const T& operator()(const IntVec& ijk) const {
      return (*this)[window_with_ghost().flat_index(ijk)];
    }

    /**
     * \brief return nonconstant refernce to cell at given index (i,j,k) on CPU
     *
     * \param i X-dimension index
     * \param j Y-dimension index
     * \param k Z-dimension index
     *
     * Accessing cells with this function can be slow (depending on
     * access pattern), so this function should be used for testing,
     * not production code.
     *
     * Note that CPU_INDEX must be active for this function to work.
     */
    T& operator()(const size_t i, const size_t j, const size_t k) {
      return (*this)(IntVec(i,j,k));
    }

    /**
     * \brief return constant refernce to cell at given index (i,j,k) on CPU
     *
     * \param i X-dimension index
     * \param j Y-dimension index
     * \param k Z-dimension index
     *
     * Accessing cells with this function can be slow (depending on
     * access pattern), so this function should be used for testing,
     * not production code.
     *
     * Note that CPU_INDEX must be valid for this function to work.
     */
    const T& operator()(const size_t i, const size_t j, const size_t k) const {
      return (*this)(IntVec(i,j,k));
    }

    inline field_type& operator =(const field_type&);
  };  // SpatialField

//==================================================================
//
//                          Implementation
//
//==================================================================

  /**
   * \brief copies the contents of one field into another
   *
   * \param other SpatialField to copy data from
   *
   * The copy happens regardless of what active devices on each field are.
   *
   * This function WILL modify data outside of memory windows.  This limitation
   * is in place for two reasons:
   *  1. Currently, assignment only happens on windows that take up all memory
   *     (or nearly all).
   *  2. This limitaion simplifies the implementation (which is easier to
   *     maintain) to use standard libraries (which should be more efficient).
   */
  template<typename Location, typename T>
  SpatialField<Location,T>&
  SpatialField<Location,T>::operator=(const SpatialField& other) {
    //check windows to be equal
    if( info_->window_with_ghost() != other.info_->window_with_ghost() ) {
      std::ostringstream msg;
      msg << "Error : Attempted assignment between fields of unequal size!\n"
          << "\t - " << __FILE__ << " : " << __LINE__ << std::endl;
      throw(std::runtime_error(msg.str()));
    }
<<<<<<< HEAD
=======
  } //else
}

//------------------------------------------------------------------

template<typename Location, typename T>
void SpatialField<Location,T>::SpatialFieldLoc::
  remove_multiple_fields()
{
  // Note this method is only accessed by fields that are locked.
# ifdef DEBUG_SF_ALL
  std::cout << "Caught call to SpatialField::remove_multiple_fields() for location : "
            << DeviceTypeTools::get_memory_type_description(actualDeviceIndex_) << std::endl;
# endif

  //Release any fields allocated for "multiple_fields" use
  if( !has_multiple_fields() ) return;

  for(typename MultiFieldMap::iterator mapIter = multiFieldMap_.begin(); mapIter != multiFieldMap_.end(); mapIter++ ){
    if( mapIter->first != actualDeviceIndex_ ){
      Pool<T>::self().put( mapIter->first, mapIter->second.field );
      mapIter->second.field = NULL;
      multiFieldMap_.erase(mapIter->first);
    }
  }
}

#endif // ENABLE_CUDA

//------------------------------------------------------------------

template<typename Location, typename T>
void SpatialField<Location,T>::SpatialFieldLoc::
set_field_loc_active( const short int deviceLoc )
{
# ifdef DEBUG_SF_ALL
  std::cout << "Call to SpatialField::set_field_loc_active() for field Location : "
            << DeviceTypeTools::get_memory_type_description(deviceLoc) << std::endl;
# endif

# ifndef NDEBUG
  if( multiFieldMap_.find( deviceLoc ) == multiFieldMap_.end() ){
    std::ostringstream msg;
    msg << "Error : Requesting to set a field location as active that doesn't exist\n"
        << "\t - " << __FILE__ << " : " << __LINE__ << std::endl;
    throw(std::runtime_error(msg.str()));
  }

  // check if the field location that is active is indeed "VALID"
  if( !multiFieldMap_[deviceLoc].isValid ){
    std::ostringstream msg;
    msg << "Error : FieldLocation " << DeviceTypeTools::get_memory_type_description(deviceLoc)
        << " trying to set active, is not valid.\n"
        << "\t - " << __FILE__ << " : " << __LINE__ << std::endl;
    throw(std::runtime_error(msg.str()));
  }
# endif
  activeDeviceIndex_ = deviceLoc;
}

//------------------------------------------------------------------

template<typename Location, typename T>
bool SpatialField<Location,T>::SpatialFieldLoc::
is_valid_field( const short int deviceLoc ) const
{
# ifdef DEBUG_SF_ALL
  std::cout << "Call to SpatialField::is_valid_field() for field Location : "
            << DeviceTypeTools::get_memory_type_description(deviceLoc) << std::endl;
# endif

  cmapIter MapIter = multiFieldMap_.find( deviceLoc );
  if( MapIter == multiFieldMap_.end() ) return false;

  // check if it field at deviceLoc has valid field values
  if( !MapIter->second.isValid || MapIter->second.field == NULL ) return false;
  else                                                            return true;
}

//------------------------------------------------------------------

template<typename Location, typename T>
bool SpatialField<Location,T>::SpatialFieldLoc::
  has_multiple_fields() const
{
# ifdef DEBUG_SF_ALL
  std::cout << "Call to SpatialField::has_multiple_fields() for field Location : "
            << DeviceTypeTools::get_memory_type_description(activeDeviceIndex_) << std::endl;
# endif

  if( multiFieldMap_.size() > 1 ) return true;
  else                            return false;
}

//------------------------------------------------------------------

template<typename Location, typename T>
typename SpatialField<Location,T>::const_iterator
SpatialField<Location,T>::SpatialFieldLoc::interior_end() const
{
  cmapIter const_mapIter = multiFieldMap_.find(CPU_INDEX);
# ifndef NDEBUG
  if( disableInterior_ ){
    std::ostringstream msg;
    msg << "Interior iterators cannot be obtained on resized fields" << std::endl
        << __FILE__ << " : " << __LINE__ << std::endl;
    throw( std::runtime_error(msg.str()) );
  }
  if( const_mapIter == multiFieldMap_.end() || const_mapIter->second.field == NULL ){
    std::ostringstream msg;
    msg << "Field type ( "
        << DeviceTypeTools::get_memory_type_description(activeDeviceIndex_) << " ) ,"
        << " doesn't exist in the map. Something wrong is with the memory. \n"
        << "\t - " << __FILE__ << " : " << __LINE__ << std::endl;
    throw(std::runtime_error(msg.str()));
  }
# endif
  if( const_mapIter->second.isValid ) {
    const size_t extent = interiorFieldWindow_.extent(0) * interiorFieldWindow_.extent(1) * interiorFieldWindow_.extent(2);
    const_iterator i(const_mapIter->second.field, interiorFieldWindow_);
    return i + extent;
  } else {
    std::ostringstream msg;
    msg << "Unsupported request for iterator to external field type ( "
        << DeviceTypeTools::get_memory_type_description(activeDeviceIndex_) << " )"
        << "\t - " << __FILE__ << " : " << __LINE__ << std::endl;
    throw(std::runtime_error(msg.str()));
  }
}

//------------------------------------------------------------------

template<typename Location, typename T>
typename SpatialField<Location,T>::iterator
SpatialField<Location,T>::SpatialFieldLoc::interior_end()
{
  mapIter mapIter = multiFieldMap_.find( CPU_INDEX );
# ifndef NDEBUG
  if( disableInterior_ ){
    std::ostringstream msg;
    msg << "Interior iterators cannot be obtained on resized fields" << std::endl
        << __FILE__ << " : " << __LINE__ << std::endl;
    throw( std::runtime_error(msg.str()) );
  }
  if( mapIter == multiFieldMap_.end() ){
    std::ostringstream msg;
    msg << "Field type "
        << DeviceTypeTools::get_memory_type_description(activeDeviceIndex_)
        << " doesn't exist in the map. Something is wrong with the memory allocation.\n"
        << "\t - " << __FILE__ << " : " << __LINE__ << std::endl;
    throw(std::runtime_error(msg.str()));
  }
# endif
  if( activeDeviceIndex_ == CPU_INDEX ){
    const size_t extent = interiorFieldWindow_.extent(0) * interiorFieldWindow_.extent(1) * interiorFieldWindow_.extent(2);
    iterator i(mapIter->second.field, interiorFieldWindow_);
    return i + extent;
  }
  else{
    std::ostringstream msg;
    msg << "Unsupported request for iterator to external field type ( "
        << DeviceTypeTools::get_memory_type_description(activeDeviceIndex_) << " )"
        << "\t - " << __FILE__ << " : " << __LINE__ << std::endl;
    throw(std::runtime_error(msg.str()));
  }
}

//------------------------------------------------------------------

template<typename Location, typename T>
T&
SpatialField<Location,T>::SpatialFieldLoc::
operator()( const size_t i, const size_t j, const size_t k )
{
  if( activeDeviceIndex_ == CPU_INDEX ){
    return (*this)(IntVec(i, j, k));
  }
  else{
    std::ostringstream msg;
    msg << "Field type ( "
        << DeviceTypeTools::get_memory_type_description(activeDeviceIndex_) << " ) ,"
        << " does not support direct indexing.\n"
        << "Note: this function is DEPRECATED and is not recommended for future use.\n"
        << "\t - " << __FILE__ << " : " << __LINE__ << std::endl;
    throw(std::runtime_error(msg.str()));
  }
}

template<typename Location, typename T>
T&
SpatialField<Location,T>::SpatialFieldLoc::operator()(const IntVec& ijk)
{
  mapIter mapIter = multiFieldMap_.find( CPU_INDEX );
# ifndef NDEBUG
  if( mapIter == multiFieldMap_.end() ){
    std::ostringstream msg;
    msg << "Field  type "
        << DeviceTypeTools::get_memory_type_description(activeDeviceIndex_)
        << "doesn't exist in the map. Something is wrong with the memory allocation.\n"
        << "\t - " << __FILE__ << " : " << __LINE__ << std::endl;
    throw(std::runtime_error(msg.str()));
  }
# endif

  if( activeDeviceIndex_ == CPU_INDEX ){
#   ifndef NDEBUG
    assert( (size_t)ijk[0] <  fieldWindow_.extent(0) );
    assert( (size_t)ijk[1] <  fieldWindow_.extent(1) );
    assert( (size_t)ijk[2] <  fieldWindow_.extent(2) );
    assert( (size_t)ijk[0] >= fieldWindow_.offset(0) );
    assert( (size_t)ijk[1] >= fieldWindow_.offset(1) );
    assert( (size_t)ijk[2] >= fieldWindow_.offset(2) );
#   endif
    return mapIter->second.field[fieldWindow_.flat_index(ijk)];
  }
  else{
    std::ostringstream msg;
    msg << "Field type ( "
        << DeviceTypeTools::get_memory_type_description(activeDeviceIndex_) << " ) ,"
        << " does not support direct indexing.\n"
        << "Note: this function is DEPRECATED and is not recommended for future use.\n"
        << "\t - " << __FILE__ << " : " << __LINE__ << std::endl;
    throw(std::runtime_error(msg.str()));
  }
}

//------------------------------------------------------------------

template<typename Location, typename T>
const T& SpatialField<Location,T>::SpatialFieldLoc::
operator()( const size_t i, const size_t j, const size_t k ) const
{
  cmapIter const_mapIter = multiFieldMap_.find(CPU_INDEX);
  if( (const_mapIter!=multiFieldMap_.end() || const_mapIter->second.field != NULL) && const_mapIter->second.isValid ){
#   ifndef NDEBUG
    assert( i <  fieldWindow_.extent(0) );
    assert( j <  fieldWindow_.extent(1) );
    assert( k <  fieldWindow_.extent(2) );
    assert( i >= fieldWindow_.offset(0) );
    assert( j >= fieldWindow_.offset(1) );
    assert( k >= fieldWindow_.offset(2) );
#   endif
    IntVec ijk(i,j,k);
    return const_mapIter->second.field[fieldWindow_.flat_index(ijk)];
  }
# ifndef NDEBUG
  else if( const_mapIter == multiFieldMap_.end() ){
    std::ostringstream msg;
    msg << "Field type ( "
        << DeviceTypeTools::get_memory_type_description(activeDeviceIndex_) << " ) ,"
        << " doesn't exist in the map. Something is wrong with the memory allocation.\n"
        << "Note: this function is DEPRECATED and is not recommended for future use.\n"
        << "\t - " << __FILE__ << " : " << __LINE__ << std::endl;
    throw(std::runtime_error(msg.str()));
  }
  else if( !const_mapIter->second.isValid ){
    std::ostringstream msg;
    msg << "Field type ( "
        << DeviceTypeTools::get_memory_type_description(activeDeviceIndex_) << " ) ,"
        << " is invalid.\n"
        << "Note: this function is DEPRECATED and is not recommended for future use.\n"
        << "\t - " << __FILE__ << " : " << __LINE__ << std::endl;
    throw(std::runtime_error(msg.str()));
  }
# endif
  else {
    std::ostringstream msg;
    msg << "Field type ( "
        << DeviceTypeTools::get_memory_type_description(activeDeviceIndex_) << " ) ,"
        << " does not support direct indexing.\n"
        << "Note: this function is DEPRECATED and is not recommended for future use.\n"
        << "\t - " << __FILE__ << " : " << __LINE__ << std::endl;
    throw(std::runtime_error(msg.str()));
  }
}

template<typename Location, typename T>
const T&
SpatialField<Location,T>::SpatialFieldLoc::
operator()( const IntVec& ijk ) const
{
  cmapIter const_mapIter = multiFieldMap_.find(CPU_INDEX);
  if( (const_mapIter == multiFieldMap_.end() || const_mapIter->second.field != NULL) && const_mapIter->second.isValid){
#   ifndef NDEBUG
    assert( (size_t)ijk[0] < fieldWindow_.extent(0) && (size_t)ijk[0] >= fieldWindow_.offset(0) );
    assert( (size_t)ijk[1] < fieldWindow_.extent(1) && (size_t)ijk[1] >= fieldWindow_.offset(1) );
    assert( (size_t)ijk[2] < fieldWindow_.extent(2) && (size_t)ijk[2] >= fieldWindow_.offset(2) );
#   endif
    return const_mapIter->second.field[fieldWindow_.flat_index(ijk)];
  }
# ifndef NDEBUG
  else if( const_mapIter == multiFieldMap_.end() ){
    std::ostringstream msg;
    msg << "Field type ( "
        << DeviceTypeTools::get_memory_type_description(activeDeviceIndex_) << " ) ,"
        << " doesn't exist in the map. Something is wrong with the memory allocation.\n"
        << "Note: this function is DEPRECATED and is not recommended for future use.\n"
        << "\t - " << __FILE__ << " : " << __LINE__ << std::endl;
    throw(std::runtime_error(msg.str()));
  }
  else if( !const_mapIter->second.isValid ){
    std::ostringstream msg;
    msg << "Field type ( "
        << DeviceTypeTools::get_memory_type_description(activeDeviceIndex_) << " ) ,"
        << " is invalid.\n"
        << "Note: this function is DEPRECATED and is not recommended for future use.\n"
        << "\t - " << __FILE__ << " : " << __LINE__ << std::endl;
    throw(std::runtime_error(msg.str()));
  }
# endif
  else {
    std::ostringstream msg;
    msg << "Field type ( "
        << DeviceTypeTools::get_memory_type_description(activeDeviceIndex_) << " ) ,"
        << " does not support direct indexing.\n"
        << "Note: this function is DEPRECATED and is not recommended for future use.\n"
        << "\t - " << __FILE__ << " : " << __LINE__ << std::endl;
    throw(std::runtime_error(msg.str()));
  }
}

//------------------------------------------------------------------

template<typename Location, typename T>
T&
SpatialField<Location,T>::SpatialFieldLoc::operator[](const size_t i)
{
  mapIter mapIter = multiFieldMap_.find( CPU_INDEX );
# ifndef NDEBUG
  if( mapIter == multiFieldMap_.end() ){
    std::ostringstream msg;
    msg << "Field type "
        << DeviceTypeTools::get_memory_type_description(activeDeviceIndex_)
        << " doesn't exist in the map. Something is wrong with the memory allocation.\n"
        << "\t - " << __FILE__ << " : " << __LINE__ << std::endl;
    throw(std::runtime_error(msg.str()));
  }
# endif
>>>>>>> 6e4775de

    short int thisIdx = active_device_index();
    short int otherIdx = other.active_device_index();

#ifdef ENABLE_CUDA
    ema::cuda::CUDADeviceInterface& CDI = ema::cuda::CUDADeviceInterface::self();
#endif

    if( IS_CPU_INDEX(thisIdx) ) {
      if( IS_CPU_INDEX(otherIdx) ){
        // CPU -> CPU
        // check for self assignment
        if( field_values(CPU_INDEX) != other.field_values(CPU_INDEX) )
          std::copy( other.field_values(CPU_INDEX),
                     other.field_values(CPU_INDEX) + other.info_->window_with_ghost().glob_npts(),
                     field_values(CPU_INDEX) );
      }
#ifdef ENABLE_CUDA
      else if( IS_GPU_INDEX(otherIdx) ) {
        // GPU -> CPU
        CDI.memcpy_from( field_values(CPU_INDEX),
                         other.field_values(otherIdx),
                         info_->allocatedBytes_,
                         otherIdx,
                         get_stream() );
      }
#endif
      else {
        // ??? -> CPU
        std::ostringstream msg;
        msg << "Attempted unsupported copy operation, at n\t"
            << __FILE__ << " : " << __LINE__ << std::endl
            << "\t - "
            << DeviceTypeTools::get_memory_type_description(thisIdx) << " = "
            << DeviceTypeTools::get_memory_type_description(otherIdx) << std::endl;
        throw(std::runtime_error(msg.str()));
      }
    }
#ifdef ENABLE_CUDA
    else if( IS_GPU_INDEX(thisIdx) ) {
      if( IS_CPU_INDEX(otherIdx) ) {
        // CPU -> GPU
        CDI.memcpy_to( field_values(thisIdx),
                       other.field_values(CPU_INDEX),
                       info_->allocatedBytes_,
                       thisIdx_,
                       get_stream() );
      }
      else if( IS_GPU_INDEX( otherIdx ) ){
        // GPU -> GPU
        // Check for self assignment
        if( thisIdx != otherIdx ||
            field_values(otherIdx) != other.field_values(otherIdx) ) {
          CDI.memcpy_peer( field_Values(thisIdx),
                           thisIdx,
                           other.field_values(otherIdx),
                           otherIdx,
                           info_->allocatedBytes_ );
        }
      }
      else {
        // GPU -> ???
        std::ostringstream msg;
        msg << "Attempted unsupported copy operation, at " << std::endl
            << "\t" << __FILE__ << " : " << __LINE__ << std::endl
            << "\t - " << DeviceTypeTools::get_memory_type_description(thisIdx) << " = "
            << DeviceTypeTools::get_memory_type_description(otherIdx) << std::endl;
        throw( std::runtime_error ( msg.str() ));
      }
    }
#endif // ENABLE_CUDA
    else{
      // ??? -> ___
      std::ostringstream msg;
      msg << "Attempted unsupported copy operation, at \n\t"
          << __FILE__ << " : " << __LINE__ << std::endl
          << "\t - " << DeviceTypeTools::get_memory_type_description(thisIdx)
          << " = "
          << DeviceTypeTools::get_memory_type_description(otherIdx) << std::endl;
      throw(std::runtime_error(msg.str()));
    }

    return *this;
  }

//------------------------------------------------------------------

  /**
   *  \fn BoundaryCellInfo create_new_boundary_cell_info<FieldType>( const PrototypeType )
   *
   *  \brief create a boundary cell info for a field of type FieldType from a field of type PrototypeType
   *
   *  \param prototype the prototype field
   *
   *  \return the new boundary cell info
   */
  template<typename FieldType, typename PrototypeType>
  inline BoundaryCellInfo create_new_boundary_cell_info( const PrototypeType& prototype ){
    return BoundaryCellInfo::build<FieldType>( prototype.boundary_info().has_bc() );
  }

//------------------------------------------------------------------

  /**
   *  \fn MemoryWindow create_new_memory_window<FieldType>( const PrototypeType )
   *
   *  \brief create a memory window for a field of type FieldType from a field of type PrototypeType
   *
   *  \param prototype the prototype field
   *
   *  \return the new memory window (with correct boundary conditions)
   */
  template<typename FieldType, typename PrototypeType>
  inline MemoryWindow create_new_memory_window( const PrototypeType& prototype )
  {
    const BoundaryCellInfo newBC = create_new_boundary_cell_info<FieldType,PrototypeType>(prototype);
    const MemoryWindow& prototypeWindow = prototype.window_with_ghost();
    const IntVec inc = newBC.has_bc() * Subtract< typename FieldType::Location::BCExtra, typename PrototypeType::Location::BCExtra >::result::int_vec();
    return MemoryWindow( prototypeWindow.glob_dim() + inc,
                         prototypeWindow.offset(),
                         prototypeWindow.extent() + inc );
  }

<<<<<<< HEAD
//------------------------------------------------------------------

} // namespace structured
=======
>>>>>>> 6e4775de
} // namespace SpatialOps

#endif // SpatialOps_SpatialField_h<|MERGE_RESOLUTION|>--- conflicted
+++ resolved
@@ -85,7 +85,6 @@
                               GhostData const & ghosts ) {}
   };
 
-<<<<<<< HEAD
   template<>
   struct SingleValueCheck<SingleValue> {
     static inline void check( MemoryWindow const & window,
@@ -113,17 +112,6 @@
       }
 #endif
     }
-=======
-  /**
-   * \enum StorageMode
-   * \ingroup fields
-   * \brief Specifies how memory should be treated in a SpatialField.
-   */
-  enum StorageMode
-  {
-    InternalStorage, ///< memory will be managed internally by SpatialOps
-    ExternalStorage  ///< memory will be managed externally
->>>>>>> 6e4775de
   };
 
 //------------------------------------------------------------------
@@ -155,15 +143,14 @@
    */
   template< typename FieldLocation, typename T=double >
   class SpatialField {
-    private:
+  private:
     bool matchGlobalWindow_;                ///< True if using FieldInfo's window, boundary cell info and ghost info. When true, updates to ghost cells happen globally.
     MemoryWindow localWindow_;              ///< Window for this copy of the field, other copies can have different windows
     BoundaryCellInfo bcInfo_;               ///< Information about boundary conditions for current window
     GhostData localValidGhosts_;            ///< Information about ghosts for current window
     boost::shared_ptr<FieldInfo<T> > info_; ///< A shared pointer for FieldInfo for this field (all copies share the same FieldInfo)
 
-    public:
-<<<<<<< HEAD
+  public:
     typedef SpatialField<FieldLocation,T> field_type;
     typedef FieldLocation Location;
     typedef T value_type;
@@ -184,452 +171,10 @@
      * \param devIdx      device index of originally active device (default: CPU_INDEX)
      */
     inline SpatialField(const MemoryWindow& window,
-=======
-      struct FieldInfo{
-        T* field;
-        bool isValid;
-        bool _builtField;
-
-        FieldInfo( T* field_, bool isValid_, bool builtField ){
-          field = field_;
-          isValid = isValid_;
-          _builtField = builtField;
-        }
-        FieldInfo( T* field_, bool isValid_ )
-        : field(field_), isValid(isValid_), _builtField(true)
-        {}
-        FieldInfo( T* field_ )
-        : field(field_), isValid(true), _builtField(true)
-        {}
-        FieldInfo(){
-          field = NULL;
-          isValid = true;
-          _builtField = true;
-        }
-      };
-
-      typedef std::map<short int, FieldInfo> MultiFieldMap;
-      MultiFieldMap multiFieldMap_;
-      typedef typename MultiFieldMap::const_iterator cmapIter;
-      typedef typename MultiFieldMap::iterator mapIter;
-
-      MemoryWindow fieldWindow_;	  ///< Full representation of the window to the field ( includes ghost cells )
-      MemoryWindow interiorFieldWindow_;  ///< Window representation sans ghost cells.
-
-      const BoundaryCellInfo bcInfo_;     ///< information about this field's behavior on a boundary
-      const GhostData ghosts_;            ///< The total number of ghost cells on each face of this field.
-      GhostData validGhosts_;             ///< The number of valid ghost cells on each face of this field.
-
-      T* fieldValues_;                    ///< Values associated with this field in the context of LOCAL_RAM
-      T* fieldValuesExtDevice_;           ///< External field pointer ( This pointer will only be valid on the device it was created )
-
-      const bool builtField_;             ///< Indicates whether or not we created this field ( we could just be wrapping memory )
-      short int activeDeviceIndex_;
-      short int actualDeviceIndex_;
-
-      bool disableInterior_;              ///< flag set to prevent interior iteration on this field
-
-      //Note: Presently this is assumed to be a collection of GPU based < index, pointer pairs >;
-      //      which is not as general is it likely should be, but GPUs are currently the only external
-      //      device we're interested in supporting.
-
-      unsigned long int allocatedBytes_;	///< Stores entire field size in bytes: sizeof(T) * glob.x * glob.y * glob.z
-
-  #   ifdef ENABLE_THREADS
-      int partitionCount_; // Number of partitions Nebo uses in its thread-parallel backend when assigning to this field
-  #   endif
-
-  #   ifdef ENABLE_CUDA
-      cudaStream_t cudaStream_;
-  #   endif
-
-      inline void reset_values(const T* values);
-
-  #   ifdef ENABLE_THREADS
-      /**
-       *  \class ExecMutex
-       *  \brief Scoped lock.
-       */
-      class ExecMutex {
-  #   ifdef ENABLE_THREADS
-        const boost::mutex::scoped_lock lock;
-        inline boost::mutex& get_mutex() const {static boost::mutex m; return m;}
-
-      public:
-        ExecMutex() : lock( get_mutex() ) {}
-        ~ExecMutex() {}
-  #   else
-      public:
-        ExecMutex() {
-        }
-        ~ExecMutex() {
-        }
-  #   endif
-      };
-  #   endif
-
-      typedef SpatialField<FieldLocation,T> field_type;
-      typedef T value_type;
-      typedef MemoryWindow memory_window;
-      typedef FieldIterator<field_type> iterator;
-      typedef ConstFieldIterator<field_type> const_iterator;
-
-      SpatialFieldLoc( const MemoryWindow& window,
-                       const BoundaryCellInfo& bc,
-                       const GhostData& ghosts,
-                       T* const fieldValues,
-                       const StorageMode mode = InternalStorage,
-                       const short int devIdx = CPU_INDEX );
-
-      SpatialFieldLoc(const SpatialFieldLoc& other);
-
-      SpatialFieldLoc(const MemoryWindow& window,
-                      const SpatialFieldLoc& other);
-
-      ~SpatialFieldLoc();
-
-      T& operator()(const size_t i, const size_t j, const size_t k);
-      const T& operator()(const size_t i, const size_t j, const size_t k) const;
-      T& operator()(const IntVec& ijk);
-      const T& operator()(const IntVec& ijk) const;
-      T& operator[](const size_t i);
-      const T& operator[](const size_t i) const;
-
-      inline const_iterator cbegin(MemoryWindow const window) const {
-        cmapIter mapIter = multiFieldMap_.find( CPU_INDEX );
-#       ifndef NDEBUG
-        if( mapIter == multiFieldMap_.end() || mapIter->second.field == NULL ){
-          std::ostringstream msg;
-          msg << "Field type "
-              << DeviceTypeTools::get_memory_type_description(activeDeviceIndex_)
-              << " doesn't exist in the map. Something is wrong with the memory allocation.\n"
-              << "\t - " << __FILE__ << " : " << __LINE__ << std::endl;
-          throw(std::runtime_error(msg.str()));
-        }
-        if( !mapIter->second.isValid ){
-          std::ostringstream msg;
-          msg << "Field type ( "
-              << DeviceTypeTools::get_memory_type_description(activeDeviceIndex_) << " ) ,"
-              << " is not valid. const-iterators are not allowed on to a invalid field.\n"
-              << "\t - " << __FILE__ << " : " << __LINE__ << std::endl;
-          throw(std::runtime_error(msg.str()));
-        }
-#       endif
-        return const_iterator(mapIter->second.field, window);
-      }
-
-      inline iterator begin( MemoryWindow const window )
-      {
-        mapIter mapIter = multiFieldMap_.find( CPU_INDEX );
-#       ifndef NDEBUG
-        if( mapIter == multiFieldMap_.end() ){
-          std::ostringstream msg;
-          msg << "Error ! Field type "
-              << DeviceTypeTools::get_memory_type_description(activeDeviceIndex_)
-              << " doesn't exist in the map. Something is wrong with the memory allocation.\n"
-              << "\t - " << __FILE__ << " : " << __LINE__ << std::endl;
-          throw(std::runtime_error(msg.str()));
-        }
-#       endif
-        if( activeDeviceIndex_ == CPU_INDEX ) {
-          return iterator( mapIter->second.field, window );
-        }
-        else{
-          std::ostringstream msg;
-          msg << "Error ! Field type ( "
-              << DeviceTypeTools::get_memory_type_description(activeDeviceIndex_) << " ) ,"
-              << " does not support direct iteration.\n"
-              << "\t - " << __FILE__ << " : " << __LINE__ << std::endl;
-          throw(std::runtime_error(msg.str()));
-        }
-      }
-
-      inline const_iterator cend( MemoryWindow const window ) const
-      {
-        cmapIter mapIter = multiFieldMap_.find( CPU_INDEX );
-        if( mapIter == multiFieldMap_.end() || mapIter->second.field != NULL ){
-          int extent = window.extent(0) * window.extent(1) * window.extent(2);
-          const_iterator i(mapIter->second.field, window);
-          return i + extent;
-        }
-        else {
-          std::ostringstream msg;
-          msg << "Unsupported request for const_iterator to field type ( "
-              << DeviceTypeTools::get_memory_type_description(activeDeviceIndex_) << " )"
-              << "\t - " << __FILE__ << " : " << __LINE__ << std::endl;
-          throw std::runtime_error( msg.str() );
-        }
-      }
-
-      inline iterator end( MemoryWindow const window )
-      {
-        mapIter mapIter = multiFieldMap_.find( CPU_INDEX );
-#        ifndef NDEBUG
-        if( mapIter == multiFieldMap_.end() ){
-          std::ostringstream msg;
-          msg << "Error ! Field type "
-              << DeviceTypeTools::get_memory_type_description(activeDeviceIndex_)
-              << " doesn't exist in the map. Something is wrong with the memory allocation.\n"
-              << "\t - " << __FILE__ << " : " << __LINE__ << std::endl;
-          throw(std::runtime_error(msg.str()));
-        }
-#       endif
-        if( activeDeviceIndex_ == CPU_INDEX ){
-          int extent = window.extent(0) * window.extent(1) * window.extent(2);
-          iterator i(mapIter->second.field, window);
-          return i + extent;
-        }
-        else{
-          std::ostringstream msg;
-          msg << __FILE__ << " : " << __LINE__ << std::endl
-              << "Error ! Unsupported request for iterator to external field type ( "
-              << DeviceTypeTools::get_memory_type_description(activeDeviceIndex_) << " )"
-              << std::endl;
-          throw std::runtime_error( msg.str() );
-        }
-      }
-
-      inline const_iterator interior_begin() const
-      {
-        cmapIter const_mapIter = multiFieldMap_.find(CPU_INDEX);
-#       ifndef NDEBUG
-        if( disableInterior_ ){
-          std::ostringstream msg;
-          msg << "Interior iterators cannot be obtained on resized fields" << std::endl
-              << __FILE__ << " : " << __LINE__ << std::endl;
-          throw( std::runtime_error(msg.str()) );
-        }
-        if( const_mapIter == multiFieldMap_.end() || const_mapIter->second.field == NULL ){
-          std::ostringstream msg;
-          msg << "Field type ( "
-              << DeviceTypeTools::get_memory_type_description(activeDeviceIndex_) << " ) ,"
-              << " doesn't exist in the map. Something wrong is with the memory.\n"
-              << "\t - " << __FILE__ << " : " << __LINE__ << std::endl;
-          throw(std::runtime_error(msg.str()));
-        }
-        if( !const_mapIter->second.isValid ){
-          std::ostringstream msg;
-          msg << "Field type ( "
-              << DeviceTypeTools::get_memory_type_description(activeDeviceIndex_) << " ) ,"
-              << " is not valid. const_iterator are not allowed on to a invalid field.\n"
-              << "\t - " << __FILE__ << " : " << __LINE__ << std::endl;
-          throw(std::runtime_error(msg.str()));
-        }
-#       endif
-        return const_iterator( const_mapIter->second.field, interiorFieldWindow_ );
-      }
-
-      inline iterator interior_begin()
-      {
-        mapIter mapIter = multiFieldMap_.find( CPU_INDEX );
-#       ifndef NDEBUG
-        if( disableInterior_ ){
-          std::ostringstream msg;
-          msg << "Interior iterators cannot be obtained on resized fields" << std::endl
-              << __FILE__ << " : " << __LINE__ << std::endl;
-          throw( std::runtime_error(msg.str()) );
-        }
-        if( mapIter == multiFieldMap_.end() ){
-          std::ostringstream msg;
-          msg << "Field type "
-              << DeviceTypeTools::get_memory_type_description(activeDeviceIndex_)
-          << " doesn't exist in the map. Something is wrong with the memory allocation.\n"
-          << "\t - " << __FILE__ << " : " << __LINE__ << std::endl;
-          throw(std::runtime_error(msg.str()));
-        }
-        if( activeDeviceIndex_ != CPU_INDEX ){
-          std::ostringstream msg;
-          msg << "Field type ( "
-              << DeviceTypeTools::get_memory_type_description(activeDeviceIndex_) << " ) ,"
-              << " does not support non-const iteration.\n"
-              << "\t - " << __FILE__ << " : " << __LINE__ << std::endl;
-          throw(std::runtime_error(msg.str()));
-        }
-#       endif
-        return iterator( mapIter->second.field, interiorFieldWindow_);
-      }
-
-      inline const_iterator interior_end() const;
-      inline iterator interior_end();
-
-
-  #   ifdef ENABLE_CUDA
-      /**
-       * @brief Adds a location to a field. If the field location already exists,
-       *        check if it is valid and make it as the active field Location.
-       *        Else, use sync_location() and set the field as active.
-       *
-       *        increases the memory held by the the spatial field by 'allocated_bytes' for each
-       *        unique device added.
-       *        Note: This operation is guaranteed to be atomic
-       *
-       * @param deviceLoc -- Index to the proper device
-       */
-      void add_field_loc(short int deviceLoc);
-
-      /**
-       * @brief synchronizes all the invalid field location (deviceLoc)
-       *        with the valid field location. Allocates memory and performs
-       *        data-transfer whenever needed.
-       *
-       * @param deviceLoc -- Index to the proper device
-       */
-      void sync_location(short int deviceLoc);
-
-      /**
-       * @brief Finds if the field has any other locations using has_multiple_fields().
-       *        Frees all the multiple-field locations back to the relevant Memory Pool
-       *        using remove_multiple_fields() expect the initial field.
-       *
-       */
-      void remove_multiple_fields();
-  #   endif
-
-      /**
-       * @brief sets a field location as active. This method will update active device location so that
-       *        writes can be performed.
-       *
-       * @param deviceLoc -- Device type where this field should be made as active
-       */
-      void set_field_loc_active(short int deviceLoc);
-
-      /**
-       * @brief checks if the field has valid field values on deviceLoc
-       *
-       * @param deviceLoc -- Device type under query
-       */
-      bool is_valid_field( const short int deviceLoc ) const;
-
-      /**
-       * @brief reports if the spatial field has multiple field locations
-       *
-       */
-      bool has_multiple_fields() const;
-
-      const BoundaryCellInfo& boundary_info() const{ return bcInfo_; }
-
-      const MemoryWindow& window_without_ghost() const {
-        return interiorFieldWindow_;
-      }
-
-      const MemoryWindow& window_with_ghost() const {
-        return fieldWindow_;
-      }
-
-      /**
-       * @brief returns the current active device index.
-       *
-       */
-      short int active_device_index() const {
-        return activeDeviceIndex_;
-      }
-
-  #   ifdef ENABLE_THREADS
-      /**
-       * Sets number of partitions Nebo uses in its thread-parallel backend when assigning to this field
-       *
-       */
-      void set_partition_count( const int count) { partitionCount_ = count; }
-
-      /**
-       * Returns number of partitions Nebo uses in its thread-parallel backend when assigning to this field
-       *
-       */
-      int get_partition_count() { return partitionCount_; }
-  #   endif
-
-  #   ifdef ENABLE_CUDA
-      /**
-       * @brief sets the cuda stream to aid the kernel execution and async data transfer
-       */
-      void set_stream( const cudaStream_t& stream ) { cudaStream_ = stream; }
-
-      /**
-       * @brief returns the cuda stream for the SpatialField
-       */
-      cudaStream_t const & get_stream() const { return cudaStream_; }
-  #   endif
-
-      /**
-       * Field values will return a pointer to the field type, which is valid on the device and context supplied to
-       * the function ( CPU_INDEX ) by default.
-       *
-       * Note: This method will invalidate all the other device locations apart from the deviceLoc.
-       *
-       * @param deviceLoc -- Index of the device
-       * @return
-       */
-      inline T* field_values(const short int deviceLoc = CPU_INDEX);
-
-      /**
-       * cField values will return a pointer to the field type, which is valid on the device and context supplied to
-       * the function ( CPU_INDEX ) by default.
-       *
-       * Note: This method will perform a check if the deviceLoc is valid and not necessary to be active
-       * field Location.
-       *
-       * @param deviceLoc -- Index of the device
-       * @return
-       */
-      inline const T* cfield_values(const short int deviceLoc = CPU_INDEX) const;
-
-      const GhostData& get_ghost_data() const{ return ghosts_; }
-
-      const GhostData& get_valid_ghost_data() const{ return validGhosts_; }
-
-      unsigned int allocated_bytes() const {
-          return allocatedBytes_;
-      }
-
-      inline void reset_valid_ghosts( const GhostData& ghosts ){
-        const IntVec diff = validGhosts_.get_minus() - ghosts.get_minus();
-        fieldWindow_ = MemoryWindow( fieldWindow_.glob_dim(),
-                                     fieldWindow_.offset() + diff,
-                                     fieldWindow_.extent() - diff - validGhosts_.get_plus() + ghosts.get_plus() );
-        validGhosts_ = ghosts;
-      }
-
-      }; // SpatialFieldLocation
-
-
-
-   typedef SpatialField<FieldLocation,T> field_type;
-   typedef FieldLocation Location;
-   typedef T value_type;
-   typedef MemoryWindow memory_window;
-   typedef FieldIterator<field_type> iterator;
-   typedef ConstFieldIterator<field_type> const_iterator;
-
-   /**
-    *  \brief Construct a SpatialField
-    *  \param window - the MemoryWindow that specifies this field
-    *         including ghost cells.
-    *  \param bc information on boundary treatment for this field
-    *  \param ghosts information on ghost cells for this field
-    *  \param fieldValues a pointer to memory to be wrapped by this field
-    *  \param mode Storage options.  If InternalStorage then the
-    *         fieldValues will be copied into an internal buffer.  If
-    *         ExternalStorage then the fieldValues will be stored
-    *         externally.  Efficiency suggests that ExternalStorage
-    *         is best, since it will avoid excessive copies.  Safety
-    *         suggests that InternalStorage is best, since it
-    *         protects against memory corruption and inadvertent
-    *         deletion of the field's underlying memory.  For InternalStorage,
-    *         a NULL pointer may be supplied for fieldValues.  If a non-null
-    *         pointer is supplied, its contents will be copied into the memory
-    *         allocated locally for this field.
-    *  \param devIdx the identifier for the GPU/accelerator if the field lives
-    *         there. This allows for the case where multiple accelerators are
-    *         on a given node.
-    */
-
-   inline SpatialField( const MemoryWindow& window,
->>>>>>> 6e4775de
                         const BoundaryCellInfo& bc,
                         const GhostData& ghosts,
                         T* const fieldValues = NULL,
                         const StorageMode mode = InternalStorage,
-<<<<<<< HEAD
                         const short int devIdx = CPU_INDEX)
     : matchGlobalWindow_(true),
       localWindow_(window),
@@ -639,206 +184,6 @@
     {
       SingleValueCheck<Location>::check(localWindow_, ghosts);
     }
-=======
-                        const short int devIdx = CPU_INDEX )
-     : fieldWindow_(window),
-       bcInfo_(bc.limit_by_extent(window.extent())),
-       validGhosts_(ghosts.limit_by_extent(window.extent())),
-       sfsharedPtr_(new SpatialFieldLoc( window, bc, ghosts, fieldValues, mode, devIdx ))
-   {}
-
-   /**
-    *  \brief Shallow copy constructor.  This results in two fields
-    *  that share the same underlying memory.
-    */
-   inline SpatialField(const SpatialField& other)
-   : fieldWindow_(other.fieldWindow_),
-     bcInfo_(other.bcInfo_),
-     validGhosts_(other.validGhosts_),
-     sfsharedPtr_(other.sfsharedPtr_)
-   {}
-
-   /**
-    *  \brief Shallow copy constructor with new window.
-    */
-   inline SpatialField(const MemoryWindow& window,
-                       const SpatialField& other)
-   : fieldWindow_(window),
-     bcInfo_(other.bcInfo_.limit_by_extent(window.extent())),
-     validGhosts_( other.validGhosts_.limit_by_extent(window.extent())),
-     sfsharedPtr_( other.sfsharedPtr_ )
-   {
-     //SpatialFieldLoc( window, *(other.sfsharedPtr_) );
-   }
-
-   virtual inline ~SpatialField();
-
-   /**
-    *  \brief Given the index for this field 0-based including
-    *  ghosts, obtain a reference to the field value.
-    *  WARNING: slow!
-    *  NOTE: USEAGE IS DEPRECATED!! Not supported for external field types.
-    */
-   T& operator()(const size_t i, const size_t j, const size_t k){
-     return sfsharedPtr_->operator()( i, j, k );
-   }
-
-   /**
-    *  \brief Given the index for this field 0-based including
-    *  ghosts, obtain a const reference to the field value.
-    *  WARNING: slow!
-    *  NOTE: USAGE IS DEPRECATED!! Not supported for external field types
-    */
-   const T& operator()(const size_t i, const size_t j, const size_t k) const{
-     return sfsharedPtr_->operator()( i, j, k );
-   }
-
-   /**
-    *  \brief Given the index for this field 0-based including
-    *  ghosts, obtain a reference to the field value.
-    *  WARNING: slow!
-    *  NOTE: USAGE IS DEPRECATED!! Not supported for external field types
-    */
-   T& operator()(const IntVec& ijk){
-     return sfsharedPtr_->operator()( ijk );
-   }
-
-   /**
-    *  \brief Given the index for this field 0-based including
-    *  ghosts, obtain a const reference to the field value.
-    *  WARNING: slow!
-    *  NOTE: USAGE IS DEPRECATED!! Not supported for external field types
-    */
-   const T& operator()(const IntVec& ijk) const{
-     return sfsharedPtr_->operator()( ijk );
-   }
-
-   /**
-    *  Index into this field (global index, 0-based in ghost cells).
-    *  Note that if this field is windowed, this is still the global
-    *  (not windowed) flat index.
-    *  NOTE: USAGE IS DEPRECATED!! Not supported for external field types
-    */
-   T& operator[](const size_t i){
-     return sfsharedPtr_->operator[]( i );
-   }
-   const T& operator[](const size_t i) const{
-     return (const_cast<shared_ptrT&>(sfsharedPtr_))->operator[]( i );
-   }
-
-   /**
-    * \brief Iterator constructs for traversing memory windows.
-    * Note: Iteration is not directly supported for external field types.
-    * @return
-    */
-   inline const_iterator begin() const {
-     return sfsharedPtr_->cbegin(fieldWindow_);
-   }
-   inline iterator begin() {
-     return sfsharedPtr_->begin(fieldWindow_);
-   }
-
-   inline const_iterator end() const{
-     return sfsharedPtr_->cend(fieldWindow_);
-   }
-   inline iterator end(){
-     return sfsharedPtr_->end(fieldWindow_);
-   }
-
-   inline const_iterator interior_begin() const {
-     return sfsharedPtr_->interior_begin();
-   }
-
-   inline iterator interior_begin() {
-     return sfsharedPtr_->interior_begin();
-   }
-
-   inline const_iterator interior_end() const{
-     return sfsharedPtr_->interior_end();
-   }
-   inline iterator interior_end(){
-     return sfsharedPtr_->interior_end();
-   }
-
-   inline field_type& operator =(const field_type&);
-
-#   ifdef ENABLE_CUDA
-   /**
-    * @brief Adds a location to a field. If the field location already exists,
-    *        check if it is valid and make it as the active field Location.
-    *        Else, use sync_location() and set the field as active.
-    *
-    *        increases the memory held by the the spatial field by 'allocated_bytes' for each
-    *        unique device added.
-    *        Note: This operation is guaranteed to be atomic
-    *
-    * @param deviceLoc -- Index to the proper device
-    */
-   inline void add_field_loc(short int deviceLoc){
-      sfsharedPtr_->add_field_loc( deviceLoc );
-   };
-
-  /**
-   * @brief synchronizes all the invalid field location (deviceLoc)
-   *        with the valid field location. Allocates memory and performs
-   *        data-transfer whenever needed.
-   *
-   * @param deviceLoc -- Index to the proper device
-   */
-   inline void sync_location(short int deviceLoc){
-     sfsharedPtr_->sync_location( deviceLoc );
-   }
-
-   /**
-    * @brief Finds if the field has any other locations using has_multiple_fields().
-    *        Frees all the multiple-field locations back to the relevant Memory Pool
-    *        using remove_multiple_fields() expect the initial field.
-    *
-    */
-   inline void remove_multiple_fields(){
-     sfsharedPtr_->remove_multiple_fields();
-   }
-#   endif
-
-  /**
-   * @brief sets a field location as active. This method will update active device location so that
-   *        writes can be performed.
-   *
-   * @param deviceLoc -- Device type where this field should be made as active
-   */
-   inline void set_field_loc_active(const short int deviceLoc){
-     sfsharedPtr_->set_field_loc_active( deviceLoc );
-   }
-
-  /**
-   * @brief checks if the field has valid field values
-   *
-   * @param deviceLoc -- Device type under query
-   */
-   bool is_valid_field( const short int deviceLoc ) const{
-     return sfsharedPtr_->is_valid_field( deviceLoc );
-   }
-
-  /**
-   * @brief reports if the spatial field has multiple field locations
-   *
-   */
-   inline bool has_multiple_fields() const{
-     return sfsharedPtr_->has_multiple_fields();
-   }
-
-   const BoundaryCellInfo& boundary_info() const{
-     return sfsharedPtr_->bcInfo_;
-   }
-
-   const MemoryWindow& window_without_ghost() const {
-     return sfsharedPtr_->interiorFieldWindow_;
-   }
-
-   const MemoryWindow& window_with_ghost() const {
-     return fieldWindow_;
-   }
->>>>>>> 6e4775de
 
     /**
      *  \brief SpatialField shallow copy constructor
@@ -1236,347 +581,6 @@
           << "\t - " << __FILE__ << " : " << __LINE__ << std::endl;
       throw(std::runtime_error(msg.str()));
     }
-<<<<<<< HEAD
-=======
-  } //else
-}
-
-//------------------------------------------------------------------
-
-template<typename Location, typename T>
-void SpatialField<Location,T>::SpatialFieldLoc::
-  remove_multiple_fields()
-{
-  // Note this method is only accessed by fields that are locked.
-# ifdef DEBUG_SF_ALL
-  std::cout << "Caught call to SpatialField::remove_multiple_fields() for location : "
-            << DeviceTypeTools::get_memory_type_description(actualDeviceIndex_) << std::endl;
-# endif
-
-  //Release any fields allocated for "multiple_fields" use
-  if( !has_multiple_fields() ) return;
-
-  for(typename MultiFieldMap::iterator mapIter = multiFieldMap_.begin(); mapIter != multiFieldMap_.end(); mapIter++ ){
-    if( mapIter->first != actualDeviceIndex_ ){
-      Pool<T>::self().put( mapIter->first, mapIter->second.field );
-      mapIter->second.field = NULL;
-      multiFieldMap_.erase(mapIter->first);
-    }
-  }
-}
-
-#endif // ENABLE_CUDA
-
-//------------------------------------------------------------------
-
-template<typename Location, typename T>
-void SpatialField<Location,T>::SpatialFieldLoc::
-set_field_loc_active( const short int deviceLoc )
-{
-# ifdef DEBUG_SF_ALL
-  std::cout << "Call to SpatialField::set_field_loc_active() for field Location : "
-            << DeviceTypeTools::get_memory_type_description(deviceLoc) << std::endl;
-# endif
-
-# ifndef NDEBUG
-  if( multiFieldMap_.find( deviceLoc ) == multiFieldMap_.end() ){
-    std::ostringstream msg;
-    msg << "Error : Requesting to set a field location as active that doesn't exist\n"
-        << "\t - " << __FILE__ << " : " << __LINE__ << std::endl;
-    throw(std::runtime_error(msg.str()));
-  }
-
-  // check if the field location that is active is indeed "VALID"
-  if( !multiFieldMap_[deviceLoc].isValid ){
-    std::ostringstream msg;
-    msg << "Error : FieldLocation " << DeviceTypeTools::get_memory_type_description(deviceLoc)
-        << " trying to set active, is not valid.\n"
-        << "\t - " << __FILE__ << " : " << __LINE__ << std::endl;
-    throw(std::runtime_error(msg.str()));
-  }
-# endif
-  activeDeviceIndex_ = deviceLoc;
-}
-
-//------------------------------------------------------------------
-
-template<typename Location, typename T>
-bool SpatialField<Location,T>::SpatialFieldLoc::
-is_valid_field( const short int deviceLoc ) const
-{
-# ifdef DEBUG_SF_ALL
-  std::cout << "Call to SpatialField::is_valid_field() for field Location : "
-            << DeviceTypeTools::get_memory_type_description(deviceLoc) << std::endl;
-# endif
-
-  cmapIter MapIter = multiFieldMap_.find( deviceLoc );
-  if( MapIter == multiFieldMap_.end() ) return false;
-
-  // check if it field at deviceLoc has valid field values
-  if( !MapIter->second.isValid || MapIter->second.field == NULL ) return false;
-  else                                                            return true;
-}
-
-//------------------------------------------------------------------
-
-template<typename Location, typename T>
-bool SpatialField<Location,T>::SpatialFieldLoc::
-  has_multiple_fields() const
-{
-# ifdef DEBUG_SF_ALL
-  std::cout << "Call to SpatialField::has_multiple_fields() for field Location : "
-            << DeviceTypeTools::get_memory_type_description(activeDeviceIndex_) << std::endl;
-# endif
-
-  if( multiFieldMap_.size() > 1 ) return true;
-  else                            return false;
-}
-
-//------------------------------------------------------------------
-
-template<typename Location, typename T>
-typename SpatialField<Location,T>::const_iterator
-SpatialField<Location,T>::SpatialFieldLoc::interior_end() const
-{
-  cmapIter const_mapIter = multiFieldMap_.find(CPU_INDEX);
-# ifndef NDEBUG
-  if( disableInterior_ ){
-    std::ostringstream msg;
-    msg << "Interior iterators cannot be obtained on resized fields" << std::endl
-        << __FILE__ << " : " << __LINE__ << std::endl;
-    throw( std::runtime_error(msg.str()) );
-  }
-  if( const_mapIter == multiFieldMap_.end() || const_mapIter->second.field == NULL ){
-    std::ostringstream msg;
-    msg << "Field type ( "
-        << DeviceTypeTools::get_memory_type_description(activeDeviceIndex_) << " ) ,"
-        << " doesn't exist in the map. Something wrong is with the memory. \n"
-        << "\t - " << __FILE__ << " : " << __LINE__ << std::endl;
-    throw(std::runtime_error(msg.str()));
-  }
-# endif
-  if( const_mapIter->second.isValid ) {
-    const size_t extent = interiorFieldWindow_.extent(0) * interiorFieldWindow_.extent(1) * interiorFieldWindow_.extent(2);
-    const_iterator i(const_mapIter->second.field, interiorFieldWindow_);
-    return i + extent;
-  } else {
-    std::ostringstream msg;
-    msg << "Unsupported request for iterator to external field type ( "
-        << DeviceTypeTools::get_memory_type_description(activeDeviceIndex_) << " )"
-        << "\t - " << __FILE__ << " : " << __LINE__ << std::endl;
-    throw(std::runtime_error(msg.str()));
-  }
-}
-
-//------------------------------------------------------------------
-
-template<typename Location, typename T>
-typename SpatialField<Location,T>::iterator
-SpatialField<Location,T>::SpatialFieldLoc::interior_end()
-{
-  mapIter mapIter = multiFieldMap_.find( CPU_INDEX );
-# ifndef NDEBUG
-  if( disableInterior_ ){
-    std::ostringstream msg;
-    msg << "Interior iterators cannot be obtained on resized fields" << std::endl
-        << __FILE__ << " : " << __LINE__ << std::endl;
-    throw( std::runtime_error(msg.str()) );
-  }
-  if( mapIter == multiFieldMap_.end() ){
-    std::ostringstream msg;
-    msg << "Field type "
-        << DeviceTypeTools::get_memory_type_description(activeDeviceIndex_)
-        << " doesn't exist in the map. Something is wrong with the memory allocation.\n"
-        << "\t - " << __FILE__ << " : " << __LINE__ << std::endl;
-    throw(std::runtime_error(msg.str()));
-  }
-# endif
-  if( activeDeviceIndex_ == CPU_INDEX ){
-    const size_t extent = interiorFieldWindow_.extent(0) * interiorFieldWindow_.extent(1) * interiorFieldWindow_.extent(2);
-    iterator i(mapIter->second.field, interiorFieldWindow_);
-    return i + extent;
-  }
-  else{
-    std::ostringstream msg;
-    msg << "Unsupported request for iterator to external field type ( "
-        << DeviceTypeTools::get_memory_type_description(activeDeviceIndex_) << " )"
-        << "\t - " << __FILE__ << " : " << __LINE__ << std::endl;
-    throw(std::runtime_error(msg.str()));
-  }
-}
-
-//------------------------------------------------------------------
-
-template<typename Location, typename T>
-T&
-SpatialField<Location,T>::SpatialFieldLoc::
-operator()( const size_t i, const size_t j, const size_t k )
-{
-  if( activeDeviceIndex_ == CPU_INDEX ){
-    return (*this)(IntVec(i, j, k));
-  }
-  else{
-    std::ostringstream msg;
-    msg << "Field type ( "
-        << DeviceTypeTools::get_memory_type_description(activeDeviceIndex_) << " ) ,"
-        << " does not support direct indexing.\n"
-        << "Note: this function is DEPRECATED and is not recommended for future use.\n"
-        << "\t - " << __FILE__ << " : " << __LINE__ << std::endl;
-    throw(std::runtime_error(msg.str()));
-  }
-}
-
-template<typename Location, typename T>
-T&
-SpatialField<Location,T>::SpatialFieldLoc::operator()(const IntVec& ijk)
-{
-  mapIter mapIter = multiFieldMap_.find( CPU_INDEX );
-# ifndef NDEBUG
-  if( mapIter == multiFieldMap_.end() ){
-    std::ostringstream msg;
-    msg << "Field  type "
-        << DeviceTypeTools::get_memory_type_description(activeDeviceIndex_)
-        << "doesn't exist in the map. Something is wrong with the memory allocation.\n"
-        << "\t - " << __FILE__ << " : " << __LINE__ << std::endl;
-    throw(std::runtime_error(msg.str()));
-  }
-# endif
-
-  if( activeDeviceIndex_ == CPU_INDEX ){
-#   ifndef NDEBUG
-    assert( (size_t)ijk[0] <  fieldWindow_.extent(0) );
-    assert( (size_t)ijk[1] <  fieldWindow_.extent(1) );
-    assert( (size_t)ijk[2] <  fieldWindow_.extent(2) );
-    assert( (size_t)ijk[0] >= fieldWindow_.offset(0) );
-    assert( (size_t)ijk[1] >= fieldWindow_.offset(1) );
-    assert( (size_t)ijk[2] >= fieldWindow_.offset(2) );
-#   endif
-    return mapIter->second.field[fieldWindow_.flat_index(ijk)];
-  }
-  else{
-    std::ostringstream msg;
-    msg << "Field type ( "
-        << DeviceTypeTools::get_memory_type_description(activeDeviceIndex_) << " ) ,"
-        << " does not support direct indexing.\n"
-        << "Note: this function is DEPRECATED and is not recommended for future use.\n"
-        << "\t - " << __FILE__ << " : " << __LINE__ << std::endl;
-    throw(std::runtime_error(msg.str()));
-  }
-}
-
-//------------------------------------------------------------------
-
-template<typename Location, typename T>
-const T& SpatialField<Location,T>::SpatialFieldLoc::
-operator()( const size_t i, const size_t j, const size_t k ) const
-{
-  cmapIter const_mapIter = multiFieldMap_.find(CPU_INDEX);
-  if( (const_mapIter!=multiFieldMap_.end() || const_mapIter->second.field != NULL) && const_mapIter->second.isValid ){
-#   ifndef NDEBUG
-    assert( i <  fieldWindow_.extent(0) );
-    assert( j <  fieldWindow_.extent(1) );
-    assert( k <  fieldWindow_.extent(2) );
-    assert( i >= fieldWindow_.offset(0) );
-    assert( j >= fieldWindow_.offset(1) );
-    assert( k >= fieldWindow_.offset(2) );
-#   endif
-    IntVec ijk(i,j,k);
-    return const_mapIter->second.field[fieldWindow_.flat_index(ijk)];
-  }
-# ifndef NDEBUG
-  else if( const_mapIter == multiFieldMap_.end() ){
-    std::ostringstream msg;
-    msg << "Field type ( "
-        << DeviceTypeTools::get_memory_type_description(activeDeviceIndex_) << " ) ,"
-        << " doesn't exist in the map. Something is wrong with the memory allocation.\n"
-        << "Note: this function is DEPRECATED and is not recommended for future use.\n"
-        << "\t - " << __FILE__ << " : " << __LINE__ << std::endl;
-    throw(std::runtime_error(msg.str()));
-  }
-  else if( !const_mapIter->second.isValid ){
-    std::ostringstream msg;
-    msg << "Field type ( "
-        << DeviceTypeTools::get_memory_type_description(activeDeviceIndex_) << " ) ,"
-        << " is invalid.\n"
-        << "Note: this function is DEPRECATED and is not recommended for future use.\n"
-        << "\t - " << __FILE__ << " : " << __LINE__ << std::endl;
-    throw(std::runtime_error(msg.str()));
-  }
-# endif
-  else {
-    std::ostringstream msg;
-    msg << "Field type ( "
-        << DeviceTypeTools::get_memory_type_description(activeDeviceIndex_) << " ) ,"
-        << " does not support direct indexing.\n"
-        << "Note: this function is DEPRECATED and is not recommended for future use.\n"
-        << "\t - " << __FILE__ << " : " << __LINE__ << std::endl;
-    throw(std::runtime_error(msg.str()));
-  }
-}
-
-template<typename Location, typename T>
-const T&
-SpatialField<Location,T>::SpatialFieldLoc::
-operator()( const IntVec& ijk ) const
-{
-  cmapIter const_mapIter = multiFieldMap_.find(CPU_INDEX);
-  if( (const_mapIter == multiFieldMap_.end() || const_mapIter->second.field != NULL) && const_mapIter->second.isValid){
-#   ifndef NDEBUG
-    assert( (size_t)ijk[0] < fieldWindow_.extent(0) && (size_t)ijk[0] >= fieldWindow_.offset(0) );
-    assert( (size_t)ijk[1] < fieldWindow_.extent(1) && (size_t)ijk[1] >= fieldWindow_.offset(1) );
-    assert( (size_t)ijk[2] < fieldWindow_.extent(2) && (size_t)ijk[2] >= fieldWindow_.offset(2) );
-#   endif
-    return const_mapIter->second.field[fieldWindow_.flat_index(ijk)];
-  }
-# ifndef NDEBUG
-  else if( const_mapIter == multiFieldMap_.end() ){
-    std::ostringstream msg;
-    msg << "Field type ( "
-        << DeviceTypeTools::get_memory_type_description(activeDeviceIndex_) << " ) ,"
-        << " doesn't exist in the map. Something is wrong with the memory allocation.\n"
-        << "Note: this function is DEPRECATED and is not recommended for future use.\n"
-        << "\t - " << __FILE__ << " : " << __LINE__ << std::endl;
-    throw(std::runtime_error(msg.str()));
-  }
-  else if( !const_mapIter->second.isValid ){
-    std::ostringstream msg;
-    msg << "Field type ( "
-        << DeviceTypeTools::get_memory_type_description(activeDeviceIndex_) << " ) ,"
-        << " is invalid.\n"
-        << "Note: this function is DEPRECATED and is not recommended for future use.\n"
-        << "\t - " << __FILE__ << " : " << __LINE__ << std::endl;
-    throw(std::runtime_error(msg.str()));
-  }
-# endif
-  else {
-    std::ostringstream msg;
-    msg << "Field type ( "
-        << DeviceTypeTools::get_memory_type_description(activeDeviceIndex_) << " ) ,"
-        << " does not support direct indexing.\n"
-        << "Note: this function is DEPRECATED and is not recommended for future use.\n"
-        << "\t - " << __FILE__ << " : " << __LINE__ << std::endl;
-    throw(std::runtime_error(msg.str()));
-  }
-}
-
-//------------------------------------------------------------------
-
-template<typename Location, typename T>
-T&
-SpatialField<Location,T>::SpatialFieldLoc::operator[](const size_t i)
-{
-  mapIter mapIter = multiFieldMap_.find( CPU_INDEX );
-# ifndef NDEBUG
-  if( mapIter == multiFieldMap_.end() ){
-    std::ostringstream msg;
-    msg << "Field type "
-        << DeviceTypeTools::get_memory_type_description(activeDeviceIndex_)
-        << " doesn't exist in the map. Something is wrong with the memory allocation.\n"
-        << "\t - " << __FILE__ << " : " << __LINE__ << std::endl;
-    throw(std::runtime_error(msg.str()));
-  }
-# endif
->>>>>>> 6e4775de
 
     short int thisIdx = active_device_index();
     short int otherIdx = other.active_device_index();
@@ -1700,12 +704,6 @@
                          prototypeWindow.extent() + inc );
   }
 
-<<<<<<< HEAD
-//------------------------------------------------------------------
-
-} // namespace structured
-=======
->>>>>>> 6e4775de
 } // namespace SpatialOps
 
 #endif // SpatialOps_SpatialField_h
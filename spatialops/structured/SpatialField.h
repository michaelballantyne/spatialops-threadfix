/*
 * Copyright (c) 2011 The University of Utah
 *
 * Permission is hereby granted, free of charge, to any person obtaining a copy
 * of this software and associated documentation files (the "Software"), to
 * deal in the Software without restriction, including without limitation the
 * rights to use, copy, modify, merge, publish, distribute, sublicense, and/or
 * sell copies of the Software, and to permit persons to whom the Software is
 * furnished to do so, subject to the following conditions:
 *
 * The above copyright notice and this permission notice shall be included in
 * all copies or substantial portions of the Software.
 *
 * THE SOFTWARE IS PROVIDED "AS IS", WITHOUT WARRANTY OF ANY KIND, EXPRESS OR
 * IMPLIED, INCLUDING BUT NOT LIMITED TO THE WARRANTIES OF MERCHANTABILITY,
 * FITNESS FOR A PARTICULAR PURPOSE AND NONINFRINGEMENT. IN NO EVENT SHALL THE
 * AUTHORS OR COPYRIGHT HOLDERS BE LIABLE FOR ANY CLAIM, DAMAGES OR OTHER
 * LIABILITY, WHETHER IN AN ACTION OF CONTRACT, TORT OR OTHERWISE, ARISING
 * FROM, OUT OF OR IN CONNECTION WITH THE SOFTWARE OR THE USE OR OTHER DEALINGS
 * IN THE SOFTWARE.
 * ----------------------------------------------------------------------------
 * Available debugging flags:
 *
 * 	DEBUG_SF_ALL -- Enable all Spatial Field debugging flags.
 *
 */
//#define DEBUG_SF_ALL

#ifndef SpatialOps_SpatialField_h
#define SpatialOps_SpatialField_h

#include <iostream>
#include <cassert>
#include <stdexcept>
#include <sstream>
#include <map>
#include <algorithm>
#include <string.h> // for memcmp below...

#include <spatialops/SpatialOpsConfigure.h>

#include <spatialops/structured/ExternalAllocators.h>
#include <spatialops/structured/MemoryTypes.h>
#include <spatialops/structured/MemoryWindow.h>
#include <spatialops/structured/GhostData.h>
#include <spatialops/structured/BoundaryCellInfo.h>
#include <spatialops/structured/MemoryPool.h>
#include <boost/static_assert.hpp>

#ifdef ENABLE_THREADS
#include <boost/thread/mutex.hpp>
#include <boost/interprocess/sync/scoped_lock.hpp>
#endif

#ifdef ENABLE_CUDA
#include <cuda_runtime.h>
#endif

namespace SpatialOps{
namespace structured{

  //Forward Declaration
  template <typename T>
    class Pool;

  enum StorageMode
  {
    InternalStorage,
    ExternalStorage
  };

  /**
   *  \class SpatialField
   *  \ingroup structured
   *  \ingroup fields
   *  \author James C. Sutherland
   *
   *  \brief Abstracts a field.
   *
   *  \tparam FieldLocation - type traits to describe the location of
   *    this field.  On staggered meshes, this will describe the mesh
   *    this field is associated with.  It also defines whether this
   *    field is on a volume or surface.
   *
   *  \tparam T - the underlying datatype (defaults to \c double)
   *
   *  \par Related classes:
   *   - \ref MemoryWindow
   *   - \ref SpatialFieldStore
   *
   *  \par Public Typedefs
   *   - \c field_type - this field's type
   *   - \c Location - the location type traits
   *   - \c value_type  - the type of underlying data being stored in this SpatialField
   *   - \c iterator, \c const_iterator - iterators to the elements in this field
   *   - \c interior_iterator, \c const_interior_iterator - iterators to the interior elements in this field (excludes ghost cells).
   */
  template< typename FieldLocation,
            typename T=double >
  class SpatialField
  {
    typedef std::map<unsigned short int, T*> ConsumerMap;

    MemoryWindow fieldWindow_;	        ///< Full representation of the window to the field ( includes ghost cells )
    MemoryWindow interiorFieldWindow_;  ///< Window representation sans ghost cells.

    const BoundaryCellInfo bcInfo_;     ///< information about this field's behavior on a boundary
    const GhostData ghosts_;          ///< The total number of ghost cells on each face of this field.
    GhostData validGhosts_;           ///< The number of valid ghost cells on each face of this field.

    T* fieldValues_;			///< Values associated with this field in the context of LOCAL_RAM
    T* fieldValuesExtDevice_;           ///< External field pointer ( This pointer will only be valid on the device it was created )
    const bool builtField_;		///< Indicates whether or not we created this field ( we could just be wrapping memory )

    MemoryType memType_; 		///< Indicates the type of device on which this field is allocated
    unsigned short deviceIndex_;        ///< Indicates which device is this field stored on

    bool readOnly_;                     ///< flag set to prevent write-access to the field
    bool disableInterior_;              ///< flag set to prevent interior iteration on this field

    //Note: Presently this is assumed to be a collection of GPU based < index, pointer pairs >;
    //      which is not as general is it likely should be, but GPUs are currently the only external
    //      device we're interested in supporting.
    ConsumerMap consumerFieldValues_;	///< Provides the ability to store and track copies of this field consumed on other devices.
<<<<<<< HEAD
=======
    bool hasConsumer_;                  ///< Indicates whether a field has consumers or not
    bool hascpuConsumer_;
>>>>>>> b0716217
    ConsumerMap myConsumerFieldValues_;	///< Provides the ability to correctly delete/release copies of this field that this field allocated

    unsigned long int allocatedBytes_;	///< Stores entire field size in bytes: sizeof(T) * glob.x * glob.y * glob.z

#   ifdef ENABLE_CUDA
    cudaStream_t cudaStream_;
#   endif

    inline void reset_values(const T* values);

#ifdef ENABLE_THREADS
    /**
     *  \class ExecMutex
     *  \brief Scoped lock.
     */
    class ExecMutex {
#   ifdef ENABLE_THREADS
      const boost::mutex::scoped_lock lock;
      inline boost::mutex& get_mutex() const {static boost::mutex m; return m;}

    public:
      ExecMutex() : lock( get_mutex() ) {}
      ~ExecMutex() {}
#   else
    public:
      ExecMutex() {
      }
      ~ExecMutex() {
      }
#   endif
    };
#endif

  public:

    typedef SpatialField<FieldLocation,T> field_type;
//    typedef GhostTraits Ghost;
    typedef FieldLocation Location;
    typedef T AtomicT;
    typedef T value_type;
    typedef MemoryWindow memory_window;
    typedef FieldIterator<field_type> iterator;
    typedef FieldIterator<field_type> interior_iterator;
    typedef ConstFieldIterator<field_type> const_iterator;
    typedef ConstFieldIterator<field_type> const_interior_iterator;

    /**
     *  \brief Construct a SpatialField
     *  \param window - the MemoryWindow that specifies this field
     *         including ghost cells.
     *  \param bc information on boundary treatment for this field
     *  \param ghosts information on ghost cells for this field
     *  \param fieldValues a pointer to memory to be wrapped by this field
     *  \param mode Storage options.  If InternalStorage then the
     *         fieldValues will be copied into an internal buffer.  If
     *         ExternalStorage then the fieldValues will be stored
     *         externally.  Efficiency suggests that ExternalStorage
     *         is best, since it will avoid excessive copies.  Safety
     *         suggests that InternalStorage is best, since it
     *         protects against memory corruption and inadvertent
     *         deletion of the field's underlying memory.
     *  \param consumerMemoryType describes where this field lives (e.g., CPU, GPU)
     *  \param devIdx the identifier for the GPU/accelerator if the field lives
     *         there. This allows for the case where multiple accelerators are
     *         on a given node.
     */
    SpatialField( const MemoryWindow& window,
                  const BoundaryCellInfo& bc,
                  const GhostData& ghosts,
                  T* const fieldValues,
                  const StorageMode mode = InternalStorage,
                  const MemoryType consumerMemoryType = LOCAL_RAM,
                  const unsigned short int devIdx = 0 );

    /**
     *  \brief Shallow copy constructor.  This results in two fields
     *  that share the same underlying memory.
     */
    SpatialField(const SpatialField& other);

    /**
     *  \brief Shallow copy constructor with new window.
     */
    SpatialField(const MemoryWindow& window,
                 const SpatialField& other);

    virtual ~SpatialField();

    /**
     *  \brief Given the index for this field 0-based including
     *  ghosts, obtain a reference to the field value.
     *  WARNING: slow!
     *  NOTE: USEAGE IS DEPRECATED!! Not supported for external field types.
     */
    T& operator()(const size_t i, const size_t j, const size_t k);

    /**
     *  \brief Given the index for this field 0-based including
     *  ghosts, obtain a const reference to the field value.
     *  WARNING: slow!
     *  NOTE: USAGE IS DEPRECATED!! Not supported for external field types
     */
    const T& operator()(const size_t i, const size_t j, const size_t k) const;

    /**
     *  \brief Given the index for this field 0-based including
     *  ghosts, obtain a reference to the field value.
     *  WARNING: slow!
     *  NOTE: USAGE IS DEPRECATED!! Not supported for external field types
     */
    T& operator()(const IntVec& ijk);

    /**
     *  \brief Given the index for this field 0-based including
     *  ghosts, obtain a const reference to the field value.
     *  WARNING: slow!
     *  NOTE: USAGE IS DEPRECATED!! Not supported for external field types
     */
    const T& operator()(const IntVec& ijk) const;

    /**
     *  Index into this field (global index, 0-based in ghost cells).
     *  Note that if this field is windowed, this is still the global
     *  (not windowed) flat index.
     *  NOTE: USAGE IS DEPRECATED!! Not supported for external field types
     */
    inline T& operator[](const size_t i);
    inline const T& operator[](const size_t i) const;

    /**
     * \brief Iterator constructs for traversing memory windows.
     * Note: Iteration is not directly supported for external field types.
     * @return
     */
    inline const_iterator begin() const {
      if( memType_ != LOCAL_RAM && fieldValues_ == NULL ){
        std::ostringstream msg;
        msg << "Field type ( "
            << DeviceTypeTools::get_memory_type_description(memType_) << " ) ,"
            << " does not support direct iteration, and has no local consumer field allocated.\n"
            << "\t - " << __FILE__ << " : " << __LINE__ << std::endl;
        throw(std::runtime_error(msg.str()));
      }
      return const_iterator(fieldValues_, fieldWindow_);
    }

    inline iterator begin() {
      if( memType_ != LOCAL_RAM ){
        std::ostringstream msg;
        msg << "Field type ( "
            << DeviceTypeTools::get_memory_type_description(memType_) << " ) ,"
            << " does not support direct iteration, and has no local consumer field allocated.\n"
            << "\t - " << __FILE__ << " : " << __LINE__ << std::endl;
        throw(std::runtime_error(msg.str()));
      }
      if( readOnly_ ){
	std::ostringstream msg;
        msg << "Field type ( "
            << DeviceTypeTools::get_memory_type_description(memType_) << " ) ,"
            << " is read-only, so it cannot support non-const iteration.\n"
            << "\t - " << __FILE__ << " : " << __LINE__ << std::endl;
        throw(std::runtime_error(msg.str()));
      }
      return iterator(fieldValues_, fieldWindow_);
    }

    inline const_iterator end() const;
    inline iterator end();

    inline const_interior_iterator interior_begin() const {
      if( disableInterior_ ){
        std::ostringstream msg;
        msg << "Interior iterators cannot be obtained on resized fields" << std::endl
            << __FILE__ << " : " << __LINE__ << std::endl;
        throw( std::runtime_error(msg.str()) );
      }
      if( memType_ != LOCAL_RAM && fieldValues_ == NULL ){
        std::ostringstream msg;
        msg << "Field type ( "
            << DeviceTypeTools::get_memory_type_description(memType_) << " ) ,"
            << " does not support direct iteration, and has no local consumer field allocated.\n"
            << "\t - " << __FILE__ << " : " << __LINE__ << std::endl;
        throw(std::runtime_error(msg.str()));
      }
      return const_interior_iterator( fieldValues_, interiorFieldWindow_ );
    }

    inline interior_iterator interior_begin() {
      if( disableInterior_ ){
        std::ostringstream msg;
        msg << "Interior iterators cannot be obtained on resized fields" << std::endl
            << __FILE__ << " : " << __LINE__ << std::endl;
        throw( std::runtime_error(msg.str()) );
      }

      if (memType_ != LOCAL_RAM) {
        std::ostringstream msg;
        msg << "Field type ( "
            << DeviceTypeTools::get_memory_type_description(memType_) << " ) ,"
            << " does not support non-const iteration.\n"
            << "\t - " << __FILE__ << " : " << __LINE__ << std::endl;
        throw(std::runtime_error(msg.str()));
      }
      else if( readOnly_ ){
	std::ostringstream msg;
        msg << "Field type ( "
            << DeviceTypeTools::get_memory_type_description(memType_) << " ) ,"
            << " has consumers, so it cannot support non-const iteration.\n"
            << "\t - " << __FILE__ << " : " << __LINE__ << std::endl;
        throw(std::runtime_error(msg.str()));
      }
      return interior_iterator(fieldValues_, interiorFieldWindow_);
    }

    inline const_interior_iterator interior_end() const;
    inline interior_iterator interior_end();

    inline field_type& operator =(const field_type&);

    /**
     * @brief Comparison operators
     * WARNING: Slow in general and comparison with external fields will incur copy penalties.
     */
    bool operator!=(const field_type&) const;
    bool operator==(const field_type&) const;

    /**
     * @brief Make this field available on another device type, index pair. Adding consumer fields
     * 		  increases the memory held by the the spatial field by 'allocated_bytes' for each
     *		  unique device added.
     *
     *		  Note: This operation is guaranteed to be atomic
     *
     *		  Note: consumer fields are read-only and no functionality should ever depend on the
     *		  field being writable.
     *
     * @param mtype -- Device type where this field should be made available for consumption
     * @param deviceIndex -- Index to the proper device
     */
    void add_consumer(MemoryType consumerMemoryType, const unsigned short int consumerDeviceIndex);

    bool find_consumer(MemoryType consumerMemoryType, const unsigned short int consumerDeviceIndex) const;

    const BoundaryCellInfo& boundary_info() const{ return bcInfo_; }

    const MemoryWindow& window_without_ghost() const {
      return interiorFieldWindow_;
    }

    const MemoryWindow& window_with_ghost() const {
      return fieldWindow_;
    }

    /**
     *
     * @return Hardware device where this field is allocated
     */
    MemoryType memory_device_type() const {
      return memType_;
    }

    /**
     *
     * @return Index to the hardware device storing this field.
     */
    unsigned short int device_index() const {
      return deviceIndex_;
    }

#   ifdef ENABLE_CUDA
    void set_stream( const cudaStream_t& stream ) { cudaStream_ = stream; }

    cudaStream_t const & get_stream() const { return cudaStream_; }
#   endif

    /**
     * Field values will return a pointer to the field type, which is valid on the device and context supplied to
     * the function ( LOCAL_RAM, 0 ) by default.
     *
     * Note: If the desired field is intended to be a consumer field, then it must have been added previously via
     * a call to add_consumer(mtype, index)
     *
     * @param mtype -- Select the type of device we want a pointer to
     * @param deviceIndex -- Index of the device
     * @return
     */
    T* field_values(const MemoryType consumerMemoryType = LOCAL_RAM, const unsigned short int consumerDeviceIndex = 0);
    const T* field_values(const MemoryType consumerMemoryType = LOCAL_RAM, const unsigned short int consumerDeviceIndex = 0) const;

    /**
     * @brief obtain the ghost information for this field
     */
    const GhostData& get_ghost_data() const{ return ghosts_; }

    /**
     * @brief Obtain the information about the valid number of ghosts for this
     *        field.  Manipulation of fields through nebo assignment operators
     *        can lead to modification of the number of valid ghost cells.  This
     *        information is recorded here.
     */
    const GhostData& get_valid_ghost_data() const{ return validGhosts_; }

    unsigned int allocated_bytes() const {
    	return allocatedBytes_;
    }

    /**
     * @brief reset the active window given the provided number of valid ghosts
     * @param ghosts the number of ghosts, which cannot be larger than the number of valid ghosts on this field.
     *
     * This method should be used when a field assignment can only occur on a subset of the field due to invalidation of some of the ghost cells.
     */
    inline void reset_valid_ghosts( const GhostData& ghosts ){
      const IntVec diff = validGhosts_.get_minus() - ghosts.get_minus();
      fieldWindow_ = MemoryWindow( fieldWindow_.glob_dim(),
                                   fieldWindow_.offset() + diff,
                                   fieldWindow_.extent() - diff - validGhosts_.get_plus() + ghosts.get_plus() );
      validGhosts_ = ghosts;
    }

    /**
     * @brief Obtain a child field that is reshaped.
     * @param extentModify the amount to modify the extent of the current field by
     * @param shift the number of grid points to shif the current field by
     * @return the reshaped child field
     *
     * The memory is the same as the parent field, but windowed differently.
     * Note that a reshaped field is considered read-only and you cannot obtain
     * interior iterators for these fields.
     */
    field_type
    inline reshape( const IntVec& extentModify,
                    const IntVec& shift ) const
    {
      MemoryWindow w( fieldWindow_.glob_dim(),
                      fieldWindow_.offset() + shift,
                      fieldWindow_.extent() + extentModify );
      return field_type( w, *this );
    }
  };

//==================================================================
//
//                          Implementation
//
//==================================================================

template<typename Location, typename T>
SpatialField<Location,T>::
SpatialField( const MemoryWindow& window,
              const BoundaryCellInfo& bc,
              const GhostData& ghost,
              T* const fieldValues,
              const StorageMode mode,
              const MemoryType mtype,
              const unsigned short int devIdx )
    : fieldWindow_(window),
      interiorFieldWindow_(window), // reset with correct info later
      bcInfo_( bc ),
      ghosts_     ( ghost ),
      validGhosts_( ghost ),
      fieldValues_( ( mtype == LOCAL_RAM ) ?
                    ( ( mode == ExternalStorage) ? fieldValues : (NULL) )
                    : ( NULL ) ),
      fieldValuesExtDevice_( (mtype == EXTERNAL_CUDA_GPU ) ?
    		  	  	  	  	 // Note: this assumes fieldValues is on the proper GPU....
                             ( ( mode == ExternalStorage ) ? fieldValues : (NULL) ) // reset gpu memory later
                             : ( NULL ) ),
      builtField_( mode == InternalStorage ),
      memType_( mtype ),
      deviceIndex_( devIdx ),
<<<<<<< HEAD
      readOnly_( false ),
      disableInterior_( false ),
=======
      hasConsumer_( false ),
      hascpuConsumer_( false ),
>>>>>>> b0716217
      allocatedBytes_( 0 )
#     ifdef ENABLE_CUDA
      , cudaStream_( 0 )
#     endif
{ //InteriorStorage => we build a new field
  //Exterior storage => we wrap T*

# ifndef NDEBUG
  // ensure that we have a consistent BoundaryCellInfo object
  for( int i=0; i<3; ++i ){
    if( bcInfo_.has_bc(i) ){
      assert( bcInfo_.num_extra(i) == Location::BCExtra::int_vec()[i] );
    }
  }
# endif // NDEBUG

  // set the interior MemoryWindow
  IntVec ext = window.extent();
  IntVec ofs = window.offset();
  for (size_t i = 0; i < 3; ++i) {
    if (ext[i] > 1) {
      ext[i] -= ghosts_.get_minus(i) + ghosts_.get_plus(i);
      ofs[i] += ghosts_.get_minus(i);
    }
  }
  interiorFieldWindow_ = MemoryWindow( window.glob_dim(), ofs, ext );

  //Determine raw byte count -- this is sometimes required for external device allocation.
  allocatedBytes_ = sizeof(T) * ( window.glob_npts() );

  switch ( mtype ) {
      case LOCAL_RAM:
	if( mode == InternalStorage ){
	  try {
	    fieldValues_ = new T[window.glob_dim(0) * window.glob_dim(1) * window.glob_dim(2)];
	  }
	  catch(std::runtime_error& e){
	    std::cout << "Error occurred while allocating memory on LOCAL_RAM" << std::endl;
	    std::cout << e.what() << std::endl;
	    std::cout << __FILE__ << " : " << __LINE__ << std::endl;
	  }
	}
      break;
#ifdef ENABLE_CUDA
      case EXTERNAL_CUDA_GPU: {
        if( mode == InternalStorage ){
          // Allocate Memory, only if Storage Mode is INTERNAL.
          ema::cuda::CUDADeviceInterface& CDI = ema::cuda::CUDADeviceInterface::self();
          fieldValuesExtDevice_ = (T*)CDI.get_raw_pointer( allocatedBytes_, deviceIndex_ );
        }
        break;
      }
#endif
    default: {
      std::ostringstream msg;
      msg << "Unsupported attempt to create field of type ( "
          << DeviceTypeTools::get_memory_type_description(memType_)
          << " )\n" << "\t - " << __FILE__ << " : " << __LINE__ << std::endl;
      throw(std::runtime_error(msg.str()));
    }
  }

  if (mode == InternalStorage){
    reset_values(fieldValues);
  }
}

//------------------------------------------------------------------

template<typename Location, typename T>
SpatialField<Location,T>::SpatialField( const SpatialField& other )
: fieldWindow_(other.fieldWindow_),
  interiorFieldWindow_(other.interiorFieldWindow_),
  bcInfo_( other.bcInfo_ ),
  ghosts_( other.ghosts_ ),
  validGhosts_( other.validGhosts_ ),
  fieldValues_(other.fieldValues_),
  fieldValuesExtDevice_(other.fieldValuesExtDevice_),
  builtField_(false),
  memType_(other.memType_),
  deviceIndex_(other.deviceIndex_),
  readOnly_( other.readOnly_ ),
  disableInterior_( other.disableInterior_ ),
  consumerFieldValues_(other.consumerFieldValues_),
<<<<<<< HEAD
=======
  hasConsumer_( other.hasConsumer_ ),
  hascpuConsumer_( false ),
>>>>>>> b0716217
  allocatedBytes_( other.allocatedBytes_ )
# ifdef ENABLE_CUDA
  , cudaStream_( other.cudaStream_ )
# endif
{}

//------------------------------------------------------------------

template<typename Location, typename T>
SpatialField<Location,T>::
SpatialField( const MemoryWindow& window, const SpatialField& other )
: fieldWindow_(window),
  interiorFieldWindow_( other.interiorFieldWindow_ ), // This should not be used!
  bcInfo_( other.bcInfo_ ),
  ghosts_( other.ghosts_ ),
  validGhosts_( other.ghosts_ ),
  fieldValues_(other.fieldValues_),
  fieldValuesExtDevice_(other.fieldValuesExtDevice_),
  builtField_(false),
  memType_(other.memType_),
  deviceIndex_(other.deviceIndex_),
  readOnly_( other.readOnly_ ),
  disableInterior_( other.disableInterior_ ),
  consumerFieldValues_(other.consumerFieldValues_),
<<<<<<< HEAD
=======
  hasConsumer_( other.hasConsumer_ ),
  hascpuConsumer_( false ),
>>>>>>> b0716217
  allocatedBytes_( other.allocatedBytes_ )
# ifdef ENABLE_CUDA
    , cudaStream_( other.cudaStream_ )
# endif
{
  /*
   *  If the new window results in a view of the field that
   *  cuts into the interior, then disable interior iterators.
   */
  if( window.offset(0) > other.interiorFieldWindow_.offset(0) ||
      window.offset(1) > other.interiorFieldWindow_.offset(1) ||
      window.offset(2) > other.interiorFieldWindow_.offset(2) ||
      window.extent(0)+window.offset(0) < interiorFieldWindow_.offset(0)+interiorFieldWindow_.extent(0) ||
      window.extent(1)+window.offset(1) < interiorFieldWindow_.offset(1)+interiorFieldWindow_.extent(1) ||
      window.extent(2)+window.offset(2) < interiorFieldWindow_.offset(2)+interiorFieldWindow_.extent(2) )
  {
    // jcs I would like to be able to disable write access, but in multithreaded
    //     situations we must be able to write to subsets of the field.
    //readOnly_ = true;
    disableInterior_ = true;
  }

  // ensure that we are doing sane operations with the new window:
# ifndef NDEBUG
  assert( window.sanity_check() );

  const MemoryWindow& pWindow = other.window_with_ghost();
  for( size_t i=0; i<3; ++i ){
    assert( window.extent(i) + window.offset(i) <= pWindow.glob_dim(i) );
    assert( window.offset(i) < pWindow.glob_dim(i) );
  }
# endif
}

  //------------------------------------------------------------------

template<typename Location, typename T>
SpatialField<Location,T>::~SpatialField() {
#ifdef ENABLE_CUDA
  //Release any fields allocated for consumer use
  for( typename ConsumerMap::iterator i = myConsumerFieldValues_.begin(); i != myConsumerFieldValues_.end(); ++i ){
    Pool<T>::self().put( EXTERNAL_CUDA_GPU, i->second );
  }

  consumerFieldValues_.clear();
  myConsumerFieldValues_.clear();

  if ( hascpuConsumer_ ) {
    Pool<T>::self().put( LOCAL_RAM, fieldValues_ );
  }
#endif

  if ( builtField_ ) {
    switch ( memType_ ) {
    case LOCAL_RAM: {
      delete[] fieldValues_;
      fieldValues_ = NULL;
    }
    break;
#ifdef ENABLE_CUDA
    case EXTERNAL_CUDA_GPU: {
      ema::cuda::CUDADeviceInterface::self().release( (void*)fieldValuesExtDevice_, deviceIndex_);
    }
    break;
#endif
    default:
      std::ostringstream msg;
      msg << "Attempt to release ( "
          << DeviceTypeTools::get_memory_type_description(memType_)
          << " ) field type, without supporting libraries -- this likely indicates a serious problem in field initialization\n"
          << "\t - " << __FILE__ << " : " << __LINE__ << std::endl;
      throw( std::runtime_error( msg.str() ) );
    }
  }
}

//------------------------------------------------------------------

template<typename FieldLocation, typename T>
void SpatialField<FieldLocation,T>::
reset_values( const T* values )
{
  switch ( memType_ ) {
  case LOCAL_RAM: {
    iterator ifld = begin();
    const iterator iflde = end();
    if ( values == NULL ) {
      for (; ifld != iflde; ++ifld)
        *ifld = 0.0;
    } else {
      for (; ifld != iflde; ++ifld, ++values)
        *ifld = *values;
    }
  }
  break;
#ifdef ENABLE_CUDA
  case EXTERNAL_CUDA_GPU: {
    ema::cuda::CUDADeviceInterface& CDI = ema::cuda::CUDADeviceInterface::self();

    if( values == NULL ) {
      CDI.memset( fieldValuesExtDevice_, 0, allocatedBytes_, deviceIndex_ );
    } else {
      void* src = (void*)(values);
      CDI.memcpy_to( fieldValuesExtDevice_, src, allocatedBytes_, deviceIndex_ );
    }

  }
  break;
#endif

  default:
    std::ostringstream msg;
    msg << "Reset values called for unsupported field type ( "
        << DeviceTypeTools::get_memory_type_description(memType_) << " )"
        << "\t - " << __FILE__ << " : " << __LINE__ << std::endl;
    throw(std::runtime_error(msg.str()));
  }
}

//------------------------------------------------------------------

template<typename Location, typename T>
T* SpatialField<Location,T>::
field_values( const MemoryType consumerMemoryType,
              const unsigned short int consumerDeviceIndex )
{
  if( readOnly_ ){
    std::ostringstream msg;
    msg << "Field type ( "
        << DeviceTypeTools::get_memory_type_description(memType_) << " ) ,"
        << " does not support 'non-const' access to field values.\n"
        << "\t - " << __FILE__ << " : " << __LINE__ << std::endl;
    throw(std::runtime_error(msg.str()));
  }

  switch( consumerMemoryType ){
  case LOCAL_RAM:{
    if( fieldValues_ == NULL ){
      std::ostringstream msg;
      msg << "Request for consumer field pointer on a device (Local RAM) for which it has not been allocated\n"
          << "\t - " << __FILE__ << " : " << __LINE__ << std::endl;
      throw(std::runtime_error(msg.str()));
    }
    return fieldValues_;
  }

#ifdef ENABLE_CUDA
  case EXTERNAL_CUDA_GPU: {
    //Check local allocations first
    if( consumerMemoryType == memType_  &&  consumerDeviceIndex == deviceIndex_  ) {
      return fieldValuesExtDevice_;
    }

    typename ConsumerMap::const_iterator citer = consumerFieldValues_.find( consumerDeviceIndex );
    if( citer != consumerFieldValues_.end() ) {
      return ( citer->second );
    }

    std::ostringstream msg;
    msg << "Request for consumer field pointer on a device (GPU) for which it has not been allocated\n"
        << "\t - " << __FILE__ << " : " << __LINE__ << std::endl;
    throw( std::runtime_error(msg.str()) );

  }
#endif
  default:{
    std::ostringstream msg;
    msg << "Request for consumer field pointer to unknown or unsupported device\n";
    msg << "\t - " << __FILE__ << " : " << __LINE__ << std::endl;
    throw(std::runtime_error(msg.str()));
  }
  }

}

//------------------------------------------------------------------

template<typename Location, typename T>
const T* SpatialField<Location,T>::
field_values( const MemoryType consumerMemoryType,
    const unsigned short int consumerDeviceIndex ) const
{
  switch( consumerMemoryType ){
  case LOCAL_RAM:{
    if( fieldValues_ == NULL ){
      std::ostringstream msg;
      msg << "Request for consumer field pointer on a device (Local RAM) for which it has not been allocated\n"
          << "\t - " << __FILE__ << " : " << __LINE__ << std::endl;
      throw(std::runtime_error(msg.str()));
    }
    return fieldValues_;
  }

#ifdef ENABLE_CUDA
  case EXTERNAL_CUDA_GPU: {
    //Check local allocations first
    if( consumerMemoryType == memType_  &&  consumerDeviceIndex == deviceIndex_  ) {
      return fieldValuesExtDevice_;
    }

    typename ConsumerMap::const_iterator citer = consumerFieldValues_.find( consumerDeviceIndex );
    if( citer != consumerFieldValues_.end() ) {
      return ( citer->second );
    }

    std::ostringstream msg;
    msg << "Request for consumer field pointer on a device (GPU) for which it has not been allocated\n"
        << "\t - " << __FILE__ << " : " << __LINE__ << std::endl;
    throw( std::runtime_error(msg.str()) );

  }
#endif
  default:{
    std::ostringstream msg;
    msg << "Request for consumer field pointer to unknown or unsupported device\n"
        << "\t - " << __FILE__ << " : " << __LINE__ << std::endl;
    throw(std::runtime_error(msg.str()));
  }
  }
}

//------------------------------------------------------------------

template<typename Location, typename T>
void SpatialField<Location,T>::
add_consumer( MemoryType consumerMemoryType,
              const unsigned short int consumerDeviceIndex )
{
  readOnly_ = true;  // once a consumer is added, we only allow read-only access
#ifdef DEBUG_SF_ALL
  std::cout << "Caught call to Spatial Field add_consumer for field : " << this->field_values() << "\n";
#endif
  //Check for local allocation
  if( consumerMemoryType == memType_ && consumerDeviceIndex == deviceIndex_ ) {
    return;
  }
#   ifdef ENABLE_THREADS
  //Make sure adding consumers is per-field atomic
  ExecMutex lock;
#   endif

  //Take action based on where the field must be available and where it currently is
  switch( consumerMemoryType ){
  case LOCAL_RAM: {
    switch( memType_ ) {
#ifdef ENABLE_CUDA
    case LOCAL_RAM: {
      // The only way we should get here is if for some reason a field was allocated as
      // LOCAL_RAM with a non-zero device index.
      // This shouldn't happen given how we define LOCAL_RAM at present, but I don't know if
      // we should consider it an error.
    }
    break;

    case EXTERNAL_CUDA_GPU: { // GPU field that needs to be available on the CPU
#ifdef DEBUG_SF_ALL
      std::cout << "EXTERNAL_CUDA_GPU field\n";
#endif

      if( fieldValues_ == NULL ) {  // Space is already allocated
        hascpuConsumer_ = true;
#ifdef DEBUG_SF_ALL
        std::cout << "Consumer field does not exist, allocating...\n\n";
#endif
	fieldValues_ = Pool<T>::self().get( consumerMemoryType, ( allocatedBytes_/sizeof(T) ) );
#ifdef DEBUG_SF_ALL
        std::cout << "fieldValues_ == " << fieldValues_ << std::endl;
#endif
      }

#ifdef DEBUG_SF_ALL
      std::cout << "Calling memcpy with " << fieldValues_ << " " << fieldValuesExtDevice_
          << " " << allocatedBytes_ << " " << deviceIndex_ << std::endl;
#endif
      ema::cuda::CUDADeviceInterface& CDI = ema::cuda::CUDADeviceInterface::self();
      CDI.memcpy_from( fieldValues_, fieldValuesExtDevice_, allocatedBytes_, deviceIndex_ );
    }
    break;
#endif
    default:{
      std::ostringstream msg;
      msg << "Failed call to add_consumer on Spatial Field, unknown source device type\n"
          << "This error indicates a serious problem in how this field was originally created\n"
          << "\t - " << __FILE__ << " : " << __LINE__ << std::endl;
      throw(std::runtime_error(msg.str()));
    }
    }

  } // LOCAL_RAM
  break;

#ifdef ENABLE_CUDA
  case EXTERNAL_CUDA_GPU: {
    switch( memType_ ) {
    case LOCAL_RAM: { //CPU Field needs to be available on a GPU
      ema::cuda::CUDADeviceInterface& CDI = ema::cuda::CUDADeviceInterface::self();

      //Check to see if field memory exists
      if ( consumerFieldValues_.find( consumerDeviceIndex ) == consumerFieldValues_.end() ) {
        //Field doesn't exist, attempt to allocate it
        consumerFieldValues_[consumerDeviceIndex] = Pool<T>::self().get( consumerMemoryType, ( allocatedBytes_/sizeof(T) ) );
        myConsumerFieldValues_[consumerDeviceIndex] = consumerFieldValues_[consumerDeviceIndex];
      }

      CDI.memcpy_to( (void*)consumerFieldValues_[consumerDeviceIndex], fieldValues_, allocatedBytes_, consumerDeviceIndex );
    }
    break;

    case EXTERNAL_CUDA_GPU: {
      //GPU Field needs to be available on another GPU
      //Check to see if the field exists
      ema::cuda::CUDADeviceInterface& CDI = ema::cuda::CUDADeviceInterface::self();

      if ( consumerFieldValues_.find( consumerDeviceIndex ) == consumerFieldValues_.end() ) {
        consumerFieldValues_[consumerDeviceIndex] = Pool<T>::self().get( consumerMemoryType, ( allocatedBytes_/sizeof(T) ) );
        myConsumerFieldValues_[consumerDeviceIndex] = consumerFieldValues_[consumerDeviceIndex];
      }

      CDI.memcpy_peer( (void*)consumerFieldValues_[consumerDeviceIndex],
          consumerDeviceIndex, fieldValuesExtDevice_, deviceIndex_, allocatedBytes_ );
    }
    break;

    default:{
      std::ostringstream msg;
      msg << "Failed call to add_consumer on Spatial Field, unknown source device type\n"
          << "This error indicates a serious problem in how this field was originally created\n"
          << "\t - " << __FILE__ << " : " << __LINE__ << std::endl;
      throw(std::runtime_error(msg.str()));
    }
    }
  } // EXTERNAL_CUDA_GPU
  break;
#endif

  default: {
    std::ostringstream msg;
    msg << "Failed call to add_consumer on Spatial Field, unknown destination device type\n"
        << "Ensure that you are compiling spatial ops with the proper end device support\n"
        << "\t - " << __FILE__ << " : " << __LINE__ << std::endl;
    throw(std::runtime_error(msg.str()));
  }
  }
}

//------------------------------------------------------------------

template<typename Location, typename T>
bool SpatialField<Location,T>::
find_consumer( MemoryType consumerMemoryType,
              const unsigned short int consumerDeviceIndex ) const
{
#ifdef DEBUG_SF_ALL
  std::cout << "Caught call to Spatial Field find_consumer for field : " << this->field_values() << "\n";
#endif
  //Check for local allocation
  if( consumerMemoryType == memType_ && consumerDeviceIndex == deviceIndex_ ) {
    return true;
  }
#   ifdef ENABLE_THREADS
  //Make sure adding consumers is per-field atomic
  ExecMutex lock;
#   endif

  //Take action based on where the field must be available and where it currently is
  switch( consumerMemoryType ){
  case LOCAL_RAM: {
    switch( memType_ ) {
#ifdef ENABLE_CUDA
    case EXTERNAL_CUDA_GPU: { // GPU field that needs to be available on the CPU
        return fieldValues_ != NULL;
    }
#endif
    default:{
      std::ostringstream msg;
      msg << "Failed call to find_consumer on Spatial Field, unknown source device type\n"
          << "This error indicates a serious problem in how this field was originally created\n"
          << "\t - " << __FILE__ << " : " << __LINE__ << std::endl;
      throw(std::runtime_error(msg.str()));
    }
    }

  } // LOCAL_RAM

#ifdef ENABLE_CUDA
  case EXTERNAL_CUDA_GPU: {
        return consumerFieldValues_.find( consumerDeviceIndex ) != consumerFieldValues_.end();
  } // EXTERNAL_CUDA_GPU
#endif

  default: {
    std::ostringstream msg;
    msg << "Failed call to find_consumer on Spatial Field, unknown destination device type\n"
        << "Ensure that you are compiling spatial ops with the proper end device support\n"
        << "\t - " << __FILE__ << " : " << __LINE__ << std::endl;
    throw(std::runtime_error(msg.str()));
  }
  }
}

//------------------------------------------------------------------

template<typename Location, typename T>
typename SpatialField<Location,T>::const_iterator
SpatialField<Location,T>::end() const
{
  // We can allow constant iteration of the field even if its not local,
  // so long as it has a local consumer field allocated
  if( memType_ == LOCAL_RAM || fieldValues_ != NULL ){
    int extent = fieldWindow_.extent(0) * fieldWindow_.extent(1) * fieldWindow_.extent(2);
    const_iterator i(fieldValues_, fieldWindow_);
    return i + extent;
  } else {
    std::ostringstream msg;
    msg << __FILE__ << " : " << __LINE__ << std::endl
        << "Unsupported request for const_iterator to field type ( "
        << DeviceTypeTools::get_memory_type_description(memType_) << " )"
        << "\t - No consumer allocated." << std::endl;
    throw std::runtime_error( msg.str() );
  }
}

//------------------------------------------------------------------

template<typename Location, typename T>
typename SpatialField<Location,T>::iterator
SpatialField<Location,T>::end()
{
  switch (memType_) {
  case LOCAL_RAM: {
    int extent = fieldWindow_.extent(0) * fieldWindow_.extent(1) * fieldWindow_.extent(2);
    iterator i(fieldValues_, fieldWindow_);
    return i + extent;
  }
  default:
    std::ostringstream msg;
    msg << __FILE__ << " : " << __LINE__ << std::endl
        << "Unsupported request for iterator to external field type ( "
        << DeviceTypeTools::get_memory_type_description(memType_) << " )"
        << std::endl;
    throw std::runtime_error( msg.str() );
  }
}

//------------------------------------------------------------------

template<typename Location, typename T>
typename SpatialField<Location,T>::const_interior_iterator
SpatialField<Location,T>::interior_end() const
{
  if( disableInterior_ ){
    std::ostringstream msg;
    msg << "Interior iterators cannot be obtained on resized fields" << std::endl
        << __FILE__ << " : " << __LINE__ << std::endl;
    throw( std::runtime_error(msg.str()) );
  }
  if( memType_ == LOCAL_RAM || fieldValues_ != NULL ) {
    const size_t extent = interiorFieldWindow_.extent(0) * interiorFieldWindow_.extent(1) * interiorFieldWindow_.extent(2);
    const_interior_iterator i(fieldValues_, interiorFieldWindow_);
    return i + extent;
  } else {
    std::ostringstream msg;
    msg << "Unsupported request for iterator to external field type ( "
        << DeviceTypeTools::get_memory_type_description(memType_) << " )"
        << "\t - " << __FILE__ << " : " << __LINE__ << std::endl;
    throw(std::runtime_error(msg.str()));
  }
}

//------------------------------------------------------------------

template<typename Location, typename T>
typename SpatialField<Location,T>::interior_iterator
SpatialField<Location,T>::interior_end()
{
  if( disableInterior_ ){
    std::ostringstream msg;
    msg << "Interior iterators cannot be obtained on resized fields" << std::endl
        << __FILE__ << " : " << __LINE__ << std::endl;
    throw( std::runtime_error(msg.str()) );
  }
  if( readOnly_ ){
    std::ostringstream msg;
    msg << "Cannot obtain a non-const iterator to a read-only field." << std::endl
        << __FILE__ << " : " << __LINE__ << std::endl;
    throw( std::runtime_error(msg.str()) );
  }

  switch (memType_) {
  case LOCAL_RAM: {
    const size_t extent = interiorFieldWindow_.extent(0) * interiorFieldWindow_.extent(1) * interiorFieldWindow_.extent(2);
    interior_iterator i(fieldValues_, interiorFieldWindow_);
    return i + extent;
  }
  default:
    std::ostringstream msg;
    msg << "Unsupported request for iterator to external field type ( "
        << DeviceTypeTools::get_memory_type_description(memType_) << " )"
        << "\t - " << __FILE__ << " : " << __LINE__ << std::endl;
    throw(std::runtime_error(msg.str()));
  }
}

//------------------------------------------------------------------

template<typename Location, typename T>
T&
SpatialField<Location,T>::
operator()( const size_t i, const size_t j, const size_t k )
{
  if( readOnly_ ){
    std::ostringstream msg;
    msg << "Cannot obtain a non-const iterator to a read-only field." << std::endl
        << __FILE__ << " : " << __LINE__ << std::endl;
    throw( std::runtime_error(msg.str()) );
  }

  switch (memType_) {
  case LOCAL_RAM: {
    return (*this)(IntVec(i, j, k));
  }
  default:
    std::ostringstream msg;
    msg << "Field type ( "
        << DeviceTypeTools::get_memory_type_description(memType_) << " ) ,"
        << " does not support direct indexing.\n"
        << "Note: this function is DEPRECATED and is not recommended for future use.\n"
        << "\t - " << __FILE__ << " : " << __LINE__ << std::endl;
    throw(std::runtime_error(msg.str()));
  }
}

template<typename Location, typename T>
T&
SpatialField<Location,T>::operator()(const IntVec& ijk)
{
  if( readOnly_ ){
    std::ostringstream msg;
    msg << "Cannot obtain a non-const iterator to a read-only field." << std::endl
        << __FILE__ << " : " << __LINE__ << std::endl;
    throw( std::runtime_error(msg.str()) );
  }

  switch (memType_) {
  case LOCAL_RAM: {
#   ifndef NDEBUG
    assert( (size_t)ijk[0] <  fieldWindow_.extent(0) );
    assert( (size_t)ijk[1] <  fieldWindow_.extent(1) );
    assert( (size_t)ijk[2] <  fieldWindow_.extent(2) );
    assert( (size_t)ijk[0] >= fieldWindow_.offset(0) );
    assert( (size_t)ijk[1] >= fieldWindow_.offset(1) );
    assert( (size_t)ijk[2] >= fieldWindow_.offset(2) );
#   endif
    return fieldValues_[fieldWindow_.flat_index(ijk)];
  }
  default:
    std::ostringstream msg;
    msg << "Field type ( "
        << DeviceTypeTools::get_memory_type_description(memType_) << " ) ,"
        << " does not support direct indexing.\n"
        << "Note: this function is DEPRECATED and is not recommended for future use.\n"
        << "\t - " << __FILE__ << " : " << __LINE__ << std::endl;
    throw(std::runtime_error(msg.str()));
  }
}

//------------------------------------------------------------------

template<typename Location, typename T>
const T& SpatialField<Location,T>::
operator()( const size_t i, const size_t j, const size_t k ) const
{
  if ( memType_ == LOCAL_RAM || fieldValues_ != NULL ) {
#   ifndef NDEBUG
    assert( i <  fieldWindow_.extent(0) );
    assert( j <  fieldWindow_.extent(1) );
    assert( k <  fieldWindow_.extent(2) );
    assert( i >= fieldWindow_.offset(0) );
    assert( j >= fieldWindow_.offset(1) );
    assert( k >= fieldWindow_.offset(2) );
#   endif
    IntVec ijk(i,j,k);
    return fieldValues_[fieldWindow_.flat_index(ijk)];
  } else {
    std::ostringstream msg;
    msg << "Field type ( "
        << DeviceTypeTools::get_memory_type_description(memType_) << " ) ,"
        << " does not support direct indexing, and has no consumer field allocated.\n"
        << "Note: this function is DEPRECATED and is not recommended for future use.\n"
        << "\t - " << __FILE__ << " : " << __LINE__ << std::endl;
    throw(std::runtime_error(msg.str()));
  }
}

template<typename Location, typename T>
const T&
SpatialField<Location,T>::
operator()( const IntVec& ijk ) const
{
  if( memType_ == LOCAL_RAM || fieldValues_ != NULL ){
#   ifndef NDEBUG
    assert( (size_t)ijk[0] < fieldWindow_.extent(0) && (size_t)ijk[0] >= fieldWindow_.offset(0) );
    assert( (size_t)ijk[1] < fieldWindow_.extent(1) && (size_t)ijk[1] >= fieldWindow_.offset(1) );
    assert( (size_t)ijk[2] < fieldWindow_.extent(2) && (size_t)ijk[2] >= fieldWindow_.offset(2) );
#   endif
    return fieldValues_[fieldWindow_.flat_index(ijk)];
  } else {
    std::ostringstream msg;
    msg << "Field type ( "
        << DeviceTypeTools::get_memory_type_description(memType_) << " ) ,"
        << " does not support direct indexing, and has no consumer field allocated.\n"
        << "Note: this function is DEPRECATED and is not recommended for future use.\n"
        << "\t - " << __FILE__ << " : " << __LINE__ << std::endl;
    throw(std::runtime_error(msg.str()));
  }
}

//------------------------------------------------------------------

template<typename Location, typename T>
T&
SpatialField<Location,T>::operator[](const size_t i)
{
  if( readOnly_ ){
    std::ostringstream msg;
    msg << "Cannot obtain a non-const iterator to a read-only field." << std::endl
        << __FILE__ << " : " << __LINE__ << std::endl;
    throw( std::runtime_error(msg.str()) );
  }

  switch (memType_) {
  case LOCAL_RAM: {
    return fieldValues_[i];
  }
  default:
    std::ostringstream msg;
    msg << "Field type ( "
        << DeviceTypeTools::get_memory_type_description(memType_) << " ) ,"
        << " does not support direct indexing.\n"
        << "Note: this function is DEPRECATED and is not recommended for future use.\n"
        << "\t - " << __FILE__ << " : " << __LINE__ << std::endl;
    throw(std::runtime_error(msg.str()));
  }
}

//------------------------------------------------------------------

//TODO: This function is not semantically consistent. What we want is
//		another [] overload which returns a constant reference and
//		functions in a consistent manner when a local consumer field
//		is allocated.
//		However, given the deprecated nature of the function, this may
//		not be an immediate issue.
template<typename Location, typename T>
const T&
SpatialField<Location,T>::operator[](const size_t i) const
{
  if( memType_ != LOCAL_RAM || fieldValues_ == NULL ){
    std::ostringstream msg;
    msg << "Field type ( "
        << DeviceTypeTools::get_memory_type_description(memType_) << " ) ,"
        << " does not support direct indexing and has not allocated a consumer field.\n"
        << "Note: this function is DEPRECATED and is not recommended for future use.\n"
        << "\t - " << __FILE__ << " : " << __LINE__ << std::endl;
    throw(std::runtime_error(msg.str()));
  }
  return fieldValues_[i];
}

//------------------------------------------------------------------

template<typename Location, typename T>
SpatialField<Location,T>&
SpatialField<Location,T>::operator=(const field_type& other)
{
  if( readOnly_ ){
    std::ostringstream msg;
    msg << "Cannot obtain a non-const iterator to a read-only field." << std::endl
        << __FILE__ << " : " << __LINE__ << std::endl;
    throw( std::runtime_error(msg.str()) );
  }

  if( allocatedBytes_ != other.allocatedBytes_ ) {
    std::ostringstream msg;
    msg << "Attempted assignment between fields of unequal size!\n"
        << "\t - " << __FILE__ << " : " << __LINE__ << std::endl;
    throw(std::runtime_error(msg.str()));
  }

  switch (memType_) {
  case LOCAL_RAM: {
    switch ( other.memory_device_type() ) {
    case LOCAL_RAM: { // LOCAL_RAM = LOCAL_RAM
      //Check for self assignment
      if( fieldValues_ == other.field_values() ){
        return *this;
      }
      std::copy( other.fieldValues_, other.fieldValues_+other.fieldWindow_.glob_npts(), fieldValues_ );
    }
    break;

#ifdef ENABLE_CUDA
    case EXTERNAL_CUDA_GPU: { //LOCAL_RAM = EXTERNAL_CUDA_GPU
      ema::cuda::CUDADeviceInterface& CDI = ema::cuda::CUDADeviceInterface::self();
      CDI.memcpy_from( fieldValues_, other.fieldValuesExtDevice_, allocatedBytes_, other.deviceIndex_ );
    }
    break;
#endif

    default:
      std::ostringstream msg;
      msg << "Attempted unsupported copy operation, at n\t"
          << __FILE__ << " : " << __LINE__ << std::endl
          << "\t - "
          << DeviceTypeTools::get_memory_type_description(memType_) << " = "
          << DeviceTypeTools::get_memory_type_description(
              other.memory_device_type()) << std::endl;
      throw(std::runtime_error(msg.str()));
    }
    return *this;
  }
#ifdef ENABLE_CUDA
  case EXTERNAL_CUDA_GPU: {
    switch( other.memory_device_type() ) {
    case LOCAL_RAM: {

      ema::cuda::CUDADeviceInterface& CDI = ema::cuda::CUDADeviceInterface::self();
      CDI.memcpy_to( fieldValuesExtDevice_, other.fieldValues_, allocatedBytes_, deviceIndex_ );

    }
    break;

    case EXTERNAL_CUDA_GPU: {

      //Check for self assignment
      if( deviceIndex_ == other.deviceIndex_ && fieldValuesExtDevice_ == other.fieldValuesExtDevice_ ){
        return *this;
      }

      ema::cuda::CUDADeviceInterface& CDI = ema::cuda::CUDADeviceInterface::self();
      CDI.memcpy_peer( fieldValuesExtDevice_, deviceIndex_, other.fieldValuesExtDevice_, other.deviceIndex_, allocatedBytes_ );

    }
    break;

    default: {
      std::ostringstream msg;
      msg << "Attempted unsupported copy operation, at " << std::endl
          << "\t" << __FILE__ << " : " << __LINE__ << std::endl
          << "\t - " << DeviceTypeTools::get_memory_type_description(memType_) << " = "
          << DeviceTypeTools::get_memory_type_description(other.memory_device_type()) << std::endl;
      throw( std::runtime_error ( msg.str() ));
    }

    } // end internal switch
    break;

  }
#endif
  default:
    std::ostringstream msg;
    msg << "Attempted unsupported copy operation, at \n\t"
        << __FILE__ << " : " << __LINE__ << std::endl
        << "\t - " << DeviceTypeTools::get_memory_type_description(memType_)
        << " = "
        << DeviceTypeTools::get_memory_type_description(
        other.memory_device_type()) << std::endl;
    throw(std::runtime_error(msg.str()));
  } // end outer switch
  return *this;
}

//------------------------------------------------------------------

template<typename Location, typename T>
bool SpatialField<Location,T>::operator!=(const field_type& other) const {
  return !(*this == other);
}

//------------------------------------------------------------------

template<typename Location, typename T>
bool SpatialField<Location,T>::operator==(const field_type& other) const
{
  switch (memType_) {
  case LOCAL_RAM: {
    switch (other.memory_device_type()) {
    case LOCAL_RAM: {
      const_iterator iother = other.begin();
      const_iterator iend = this->end();
      for (const_iterator ifld = this->begin(); ifld != iend; ++ifld, ++iother) {
        if (*ifld != *iother) return false;
      }
      return true;
    }
#ifdef ENABLE_CUDA
    case EXTERNAL_CUDA_GPU: {
      // Comparing LOCAL_RAM == EXTERNAL_CUDA_GPU
      // Note: This will incur a full copy penalty from the GPU and should not be used in a time sensitive context.
      if( allocatedBytes_ != other.allocatedBytes_ ) {
        throw( std::runtime_error( "Attempted comparison between fields of unequal size." ) );
      }

      void* temp = (void*)malloc(allocatedBytes_);
      ema::cuda::CUDADeviceInterface& CDI = ema::cuda::CUDADeviceInterface::self();
      CDI.memcpy_from( temp, other.fieldValuesExtDevice_, allocatedBytes_, other.deviceIndex_ );

      if( memcmp(temp, fieldValues_, allocatedBytes_) ) {
        free(temp);
        return false;
      }
      free(temp);
      return true;
    }
#endif
    default:{
      std::ostringstream msg;
      msg << "Attempted unsupported compare operation, at \n\t"
          << __FILE__ << " : " << __LINE__ << std::endl
          << "\t - "
          << DeviceTypeTools::get_memory_type_description(memType_) << " = "
          << DeviceTypeTools::get_memory_type_description(
              other.memory_device_type()) << std::endl;
      throw(std::runtime_error(msg.str()));
    }
    } // switch( other.memory_device_type() )
  } // case LOCAL_RAM
#ifdef ENABLE_CUDA
  case EXTERNAL_CUDA_GPU: {
    switch( other.memory_device_type() ) {
    case LOCAL_RAM: {
      // Comparing EXTERNAL_CUDA_GPU == LOCAL_RAM
      // WARNING: This will incur a full copy penalty from the GPU and should not be used in a time sensitive context.
      if( allocatedBytes_ != other.allocatedBytes_ ) {
        throw( std::runtime_error( "Attempted comparison between fields of unequal size." ) );
      }

      void* temp = (void*)malloc(allocatedBytes_);
      ema::cuda::CUDADeviceInterface& CDI = ema::cuda::CUDADeviceInterface::self();
      CDI.memcpy_from( temp, fieldValuesExtDevice_, allocatedBytes_, deviceIndex_ );

      if( memcmp(temp, other.fieldValues_, allocatedBytes_) ) {
        free(temp);
        return false;
      }

      free(temp);
      return true;
    }

    case EXTERNAL_CUDA_GPU: {
      // Comparing EXTERNAL_CUDA_GPU == EXTERNAL_CUDA_GPU
      // WARNING: This will incur a full copy penalty from the GPU and should not be used in a time sensitive context.
      if( allocatedBytes_ != other.allocatedBytes_ ) {
        throw( std::runtime_error( "Attempted comparison between fields of unequal size." ) );
      }
      void* tempLHS = (void*)malloc(allocatedBytes_);
      void* tempRHS = (void*)malloc(allocatedBytes_);

      ema::cuda::CUDADeviceInterface& CDI = ema::cuda::CUDADeviceInterface::self();
      CDI.memcpy_from( tempLHS, fieldValuesExtDevice_, allocatedBytes_, deviceIndex_ );
      CDI.memcpy_from( tempRHS, other.fieldValuesExtDevice_, allocatedBytes_, other.deviceIndex_ );

      free(tempLHS);
      free(tempRHS);

      if( memcmp(tempLHS, tempRHS, allocatedBytes_) ) {
        return false;
      }

      return true;
    }

    default: {
      std::ostringstream msg;
      msg << "Attempted unsupported compare operation, at \n\t"
          << __FILE__ << " : " << __LINE__ << std::endl
          << "\t - "
          << DeviceTypeTools::get_memory_type_description(memType_) << " = "
          << DeviceTypeTools::get_memory_type_description( other.memory_device_type() ) << std::endl;
      throw(std::runtime_error(msg.str()));
    }
    }
  }
#endif
  default:
    std::ostringstream msg;
    msg << "Attempted unsupported compare operation, at \n\t"
        << __FILE__ << " : " << __LINE__ << std::endl
        << "\t - " << DeviceTypeTools::get_memory_type_description(memType_)
        << " = "
        << DeviceTypeTools::get_memory_type_description( other.memory_device_type()) << std::endl;
    throw(std::runtime_error(msg.str()));
  }
}

//------------------------------------------------------------------

} // namespace structured
} // namespace SpatialOps

#endif // SpatialOps_SpatialField_h<|MERGE_RESOLUTION|>--- conflicted
+++ resolved
@@ -122,11 +122,10 @@
     //      which is not as general is it likely should be, but GPUs are currently the only external
     //      device we're interested in supporting.
     ConsumerMap consumerFieldValues_;	///< Provides the ability to store and track copies of this field consumed on other devices.
-<<<<<<< HEAD
-=======
+
     bool hasConsumer_;                  ///< Indicates whether a field has consumers or not
     bool hascpuConsumer_;
->>>>>>> b0716217
+
     ConsumerMap myConsumerFieldValues_;	///< Provides the ability to correctly delete/release copies of this field that this field allocated
 
     unsigned long int allocatedBytes_;	///< Stores entire field size in bytes: sizeof(T) * glob.x * glob.y * glob.z
@@ -498,13 +497,8 @@
       builtField_( mode == InternalStorage ),
       memType_( mtype ),
       deviceIndex_( devIdx ),
-<<<<<<< HEAD
-      readOnly_( false ),
-      disableInterior_( false ),
-=======
       hasConsumer_( false ),
       hascpuConsumer_( false ),
->>>>>>> b0716217
       allocatedBytes_( 0 )
 #     ifdef ENABLE_CUDA
       , cudaStream_( 0 )
@@ -589,11 +583,8 @@
   readOnly_( other.readOnly_ ),
   disableInterior_( other.disableInterior_ ),
   consumerFieldValues_(other.consumerFieldValues_),
-<<<<<<< HEAD
-=======
   hasConsumer_( other.hasConsumer_ ),
   hascpuConsumer_( false ),
->>>>>>> b0716217
   allocatedBytes_( other.allocatedBytes_ )
 # ifdef ENABLE_CUDA
   , cudaStream_( other.cudaStream_ )
@@ -618,11 +609,8 @@
   readOnly_( other.readOnly_ ),
   disableInterior_( other.disableInterior_ ),
   consumerFieldValues_(other.consumerFieldValues_),
-<<<<<<< HEAD
-=======
   hasConsumer_( other.hasConsumer_ ),
   hascpuConsumer_( false ),
->>>>>>> b0716217
   allocatedBytes_( other.allocatedBytes_ )
 # ifdef ENABLE_CUDA
     , cudaStream_( other.cudaStream_ )

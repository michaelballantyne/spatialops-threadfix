#ifndef SpatialOps_SpatialField_h
#define SpatialOps_SpatialField_h

#include <iostream>
#include <cassert>
#include <stdexcept>
#include <sstream>

#include <spatialops/SpatialOpsConfigure.h>

#include <spatialops/structured/ExternalAllocators.h>
#include <spatialops/structured/MemoryTypes.h>
#include <spatialops/structured/MemoryWindow.h>

#ifdef SOPS_BOOST_SERIALIZATION
# include <boost/serialization/serialization.hpp>
# include <boost/serialization/split_member.hpp>
# include <boost/serialization/binary_object.hpp>
#endif

class RHS;

namespace SpatialOps {
namespace structured {

enum StorageMode {
  InternalStorage, ExternalStorage
};

/**
 *  \class SpatialField
 *  \ingroup structured
 *  \ingroup fields
 *  \author James C. Sutherland
 *
 *  \brief Abstracts a field.
 *
 *  \tparam FieldLocation - type traits to describe the location of
 *    this field.  On staggered meshes, this will describe the mesh
 *    this field is associated with.  It also defines whether this
 *    field is on a volume or surface.
 *
 *  \tparam GhostTraits - The ghost type traits.  Must define an
 *    enum value \c NGHOST that gives the number of ghost cells for
 *    this field.
 *
 *  \tparam T - the underlying datatype (defaults to \c double)
 *
 *  \par Related classes:
 *   - \ref MemoryWindow
 *   - \ref SpatialFieldStore
 *   - \ref SpatialOperator
 *
 *  \par Public Typedefs
 *   - \c field_type - this field's type
 *   - \c Ghost - the ghost type traits
 *   - \c Location - the location type traits
 *   - \c value_type  - the type of underlying data being stored in this SpatialField
 *   - \c iterator, \c const_iterator - iterators to the elements in this field
 *   - \c interior_iterator, \c const_interior_iterator - iterators to the interior elements in this field (excludes ghost cells).
 */
template<typename FieldLocation, typename GhostTraits, typename T = double>
class SpatialField {
    typedef SpatialField<FieldLocation, GhostTraits, T> MyType;

    const MemoryWindow fieldWindow_;
    MemoryWindow interiorFieldWindow_;

    T* fieldValues_;
    const bool builtField_;

    MemoryType memType_; ///< Indicates the type of device on which this field is allocated
    unsigned short deviceIndex_; ///< Indicates which device is this field stored on
    void* fieldValuesExtDevice_; ///< External field pointer ( This pointer will only be valid on the device it was created )

    unsigned long int allocatedBytes_;

    inline void reset_values(const T* values);

#ifdef SOPS_BOOST_SERIALIZATION
    friend class boost::serialization::access;

    template<typename Archive>
    void save( Archive& ar, const unsigned int version ) const
    {
      ar << fieldWindow_;
      ar << interiorFieldWindow_;
      ar << builtField_;

      const size_t npts = fieldWindow_.glob_dim(0)
      * fieldWindow_.glob_dim(1)
      * fieldWindow_.glob_dim(2);
      ar << npts;
      for( size_t i=0; i<npts; ++i ) {
        ar << fieldValues_[i];
      }

    }

    template<typename Archive>
    void load( Archive& ar, const unsigned int version )
    {
      ar >> const_cast<MemoryWindow&>(fieldWindow_);
      ar >> interiorFieldWindow_;
      ar >> const_cast<bool&>(builtField_);

      size_t npts;
      ar >> npts;
      if( builtField_ ) {
        fieldValues_ = new T[ npts ];
      }

      for( size_t i=0; i<npts; ++i ) {
        ar >> fieldValues_[i];
      }
    }

    BOOST_SERIALIZATION_SPLIT_MEMBER()
#endif

  public:

    typedef SpatialField< FieldLocation,
                          GhostTraits,
                          T>                   field_type;
    typedef GhostTraits                        Ghost;
    typedef FieldLocation                      Location;
    typedef T                                  AtomicT;
    typedef T                                  value_type;
    typedef MemoryWindow                       memory_window;
    typedef FieldIterator     <field_type>     iterator;
    typedef FieldIterator     <field_type>     interior_iterator;
    typedef ConstFieldIterator<field_type>     const_iterator;
    typedef ConstFieldIterator<field_type>     const_interior_iterator;

    /**
     *  \brief Construct a SpatialField
     *  \param window - the MemoryWindow that specifies this field
     *         including ghost cells.
     *  \param mode Storage options.  If InternalStorage then the
     *         fieldValues will be copied into an internal buffer.  If
     *         ExternalStorage then the fieldValues will be stored
     *         externally.  Efficiency suggests that ExternalStorage
     *         is best, since it will avoid excessive copies.  Safety
     *         suggests that InternalStorage is best, since it
     *         protects against memory corruption and inadvertent
     *         deletion of the field's underlying memory.
     */
    SpatialField(const MemoryWindow window, T* const fieldValues,
        const StorageMode mode = InternalStorage, const MemoryType mtype =
            LOCAL_RAM, const unsigned short int devIdx = 0);

    /**
     *  \brief Shallow copy constructor.  This results in two fields
     *  that share the same underlying memory.
     */
    SpatialField(const SpatialField& other);

    virtual ~SpatialField();

    /**
     *  \brief Given the index for this field 0-based including
     *  ghosts, obtain a reference to the field value.
     *  WARNING: slow!
     *  NOTE: USEAGE IS DEPRECIATED!! Not supported for external field types.
     */
    T& operator()(const size_t i, const size_t j, const size_t k);

    /**
     *  \brief Given the index for this field 0-based including
     *  ghosts, obtain a const reference to the field value.
     *  WARNING: slow!
     *  NOTE: USAGE IS DEPRECIATED!! Not supported for external field types
     */
    const T& operator()(const size_t i, const size_t j, const size_t k) const;

    /**
     *  \brief Given the index for this field 0-based including
     *  ghosts, obtain a reference to the field value.
     *  WARNING: slow!
     *  NOTE: USAGE IS DEPRECIATED!! Not supported for external field types
     */
    T& operator()(const IntVec& ijk);

    /**
     *  \brief Given the index for this field 0-based including
     *  ghosts, obtain a const reference to the field value.
     *  WARNING: slow!
     *  NOTE: USAGE IS DEPRECIATED!! Not supported for external field types
     */
    const T& operator()(const IntVec& ijk) const;

    /**
     *  Index into this field (global index, 0-based in ghost cells).
     *  Note that if this field is windowed, this is still the global
     *  (not windowed) flat index.
     *  NOTE: USAGE IS DEPRECIATED!! Not supported for external field types
     */
    inline T& operator[](const size_t i);
    inline T& operator[](const size_t i) const;

    /**
     * \brief Iterator constructs for traversing memory windows.
     * Note: Iteration is not directly supported for external field types.
     * @return
     */
    inline const_iterator begin() const {
      if (memType_ != LOCAL_RAM) {
        throw;
      }
      return const_iterator(fieldValues_,
          fieldWindow_.flat_index(IntVec(0, 0, 0)), fieldWindow_);
    }

    inline iterator begin() {
      if (memType_ != LOCAL_RAM) {
        throw;
      }
      return iterator(fieldValues_, fieldWindow_.flat_index(IntVec(0, 0, 0)),
          fieldWindow_);
    }

    inline const_iterator end() const;
    inline iterator end();

    inline const_interior_iterator interior_begin() const {
      if (memType_ != LOCAL_RAM) {
        throw;
      }
      return const_interior_iterator(fieldValues_,
          interiorFieldWindow_.flat_index(IntVec(0, 0, 0)),
          interiorFieldWindow_);
    }
    inline interior_iterator interior_begin() {
      if (memType_ != LOCAL_RAM) {
        throw;
      }
      return interior_iterator(fieldValues_,
          interiorFieldWindow_.flat_index(IntVec(0, 0, 0)),
          interiorFieldWindow_);
    }

    inline const_interior_iterator interior_end() const;
    inline interior_iterator interior_end();

    inline MyType& operator =(const MyType&);
    /**
     * \brief Unary field operators between SpatialFields
     * NOTE: USAGE IS DEPRECIATED!! Not supported for external field types
     * Future usage should utilize '<<=' syntax.
     * @param
     * @return
     */
    inline MyType& operator+=(const MyType&);
    inline MyType& operator-=(const MyType&);
    inline MyType& operator*=(const MyType&);
    inline MyType& operator/=(const MyType&);

    /**
     * @brief Single data element assignment
     */
    inline MyType& operator =(const T);

    /**
     * \brief Unary field operators between SpatialField and single data element field type
     * NOTE: USAGE IS DEPRECIATED!! Not supported for external field types
     * Future usage should utilize '<<=' syntax.
     * @param
     * @return
     */
    inline MyType& operator+=(const T);
    inline MyType& operator-=(const T);
    inline MyType& operator*=(const T);
    inline MyType& operator/=(const T);

    inline SpatialField& operator=(const RHS&); ///< Assign a RHS to this field (doesn't affect ghosts)

    /**
     * \brief Unary field operators between SpatialFields
     * NOTE: USAGE IS DEPRECIATED!! Not supported for external field types
     * Future usage should utilize '<<=' syntax.
     * @param
     * @return
     */
    inline SpatialField& operator+=(const RHS&); ///< Add a RHS to this field (doesn't affect ghosts)
    inline SpatialField& operator-=(const RHS&); ///< Subtract a RHS from this field (doesn't affect ghosts)

    /**
     * @brief Comparison operators
     * WARNING: Slow in general and comparison with external fields with incur copy penalties.
     */
    bool operator!=(const MyType&) const;
    bool operator==(const MyType&) const;

<<<<<<< HEAD
    const MemoryWindow& window_without_ghost() const {
      return interiorFieldWindow_;
    }
    const MemoryWindow& window_with_ghost() const {
      return fieldWindow_;
=======
    const MemoryWindow& window_without_ghost() const{ return interiorFieldWindow_; }
    const MemoryWindow& window_with_ghost() const{ return fieldWindow_; }

    T       * const       field_values() const { return fieldValues_; }

  };

  //==================================================================
  //
  //                          Implementation
  //
  //==================================================================

  template< typename Location, typename GhostTraits, typename T >
  SpatialField<Location,GhostTraits,T>::
  SpatialField( const MemoryWindow window,
                T* const fieldValues,
                const StorageMode mode )
    : fieldWindow_( window ),
      interiorFieldWindow_( window ), // reset with correct info later
      fieldValues_( (mode==ExternalStorage)
                    ? fieldValues
                    : new T[ window.glob_dim(0) * window.glob_dim(1) * window.glob_dim(2) ] ),
      builtField_( mode==InternalStorage )
  {
    IntVec ext = window.extent();
    IntVec ofs = window.offset();
    for( size_t i=0; i<3; ++i ){
      if( ext[i]>1 ){
        ext[i] -= 2*GhostTraits::NGHOST;
        ofs[i] +=   GhostTraits::NGHOST;
      }
>>>>>>> 981a346a
    }

    MemoryType memory_device_type() const {
      return memType_;
    }

    unsigned short int device_index() const {
      return deviceIndex_;
    }

    void* get_ext_pointer() const {
      return fieldValuesExtDevice_;
    }
};

//==================================================================
//
//                          Implementation
//
//==================================================================

template<typename Location, typename GhostTraits, typename T>
SpatialField<Location, GhostTraits, T>::SpatialField(const MemoryWindow window,
    T* const fieldValues, const StorageMode mode, const MemoryType mtype,
    const unsigned short int devIdx) :
    fieldWindow_(window), interiorFieldWindow_(window), // reset with correct info later
    fieldValues_(
        (mtype == LOCAL_RAM) ?
            ((mode == ExternalStorage) ?
                fieldValues :
                new T[window.glob_dim(0) * window.glob_dim(1)
                    * window.glob_dim(2)]) :
            (NULL)), builtField_(mode == InternalStorage), deviceIndex_(devIdx), memType_(
        mtype), allocatedBytes_(0) {
  //InteriorStorage => we build a new field
  //Exterior storage => we wrap T*
  IntVec ext = window.extent();
  IntVec ofs = window.offset();

  for (size_t i = 0; i < 3; ++i) {
    if (ext[i] > 1) {
      ext[i] -= 2 * GhostTraits::NGHOST;
      ofs[i] += GhostTraits::NGHOST;
    }
  }
  //Determine raw byte count to allocate on our GPU and allocate.
  allocatedBytes_ = sizeof(T)
      * (window.glob_dim(0) * window.glob_dim(1) * window.glob_dim(2));

  interiorFieldWindow_ = MemoryWindow(window.glob_dim(), ofs, ext,
      window.has_bc(0), window.has_bc(1), window.has_bc(2));

  switch (mtype) {
    case LOCAL_RAM: {

    }
      break;
#ifdef ENABLE_CUDA
      case EXTERNAL_CUDA_GPU: {
        ema::cuda::CUDADeviceInterface& CDI = ema::cuda::CUDADeviceInterface::self();
        fieldValues_ = NULL;
        fieldValuesExtDevice_ = CDI.get_raw_pointer( allocatedBytes_, deviceIndex_ );
        break;
      }
#endif
    default: {
      std::ostringstream msg;
      msg << "Unsupported attempt to create ( "
          << DeviceTypeTools::get_memory_type_description(memType_)
          << " ) field type\n";
      msg << "\t " << __FILE__ << " : " << __LINE__;
      throw(std::runtime_error(msg.str()));
    }
      break;
  }

  if (mode == InternalStorage)
    reset_values(fieldValues);
}

//------------------------------------------------------------------

template<typename Location, typename GhostTraits, typename T>
SpatialField<Location, GhostTraits, T>::SpatialField(const SpatialField& other) :
    fieldWindow_(other.fieldWindow_), interiorFieldWindow_(
        other.interiorFieldWindow_), fieldValues_(other.fieldValues_), builtField_(
        false), deviceIndex_(other.deviceIndex_), memType_(other.memType_), fieldValuesExtDevice_(
        other.fieldValuesExtDevice_) {
}

//------------------------------------------------------------------

template<typename Location, typename GhostTraits, typename T>
SpatialField<Location, GhostTraits, T>::~SpatialField() {
  if (builtField_) {
    switch (memType_) {
      case LOCAL_RAM: {
        delete[] fieldValues_;
      }
        break;
#ifdef ENABLE_CUDA
        case EXTERNAL_CUDA_GPU: {
          ema::cuda::CUDADeviceInterface::self().release( fieldValuesExtDevice_, deviceIndex_);
        }
        break;
#endif
      default:
        std::ostringstream msg;
        msg << "Attempt to release ( "
            << DeviceTypeTools::get_memory_type_description(memType_)
            << " ) field type, without supporting libraries\n";
        msg << "\t " << __FILE__ << " : " << __LINE__;
        break;
    }
  }
}

//------------------------------------------------------------------

template<typename FieldLocation, typename GhostTraits, typename T>
void SpatialField<FieldLocation, GhostTraits, T>::reset_values(
    const T* values) {
  switch (memType_) {
    case LOCAL_RAM: {
      iterator ifld = begin();
      const iterator iflde = end();
      if (NULL == values) {
        for (; ifld != iflde; ++ifld)
          *ifld = 0.0;
      } else {
        for (; ifld != iflde; ++ifld, ++values)
          *ifld = *values;
      }
    }
      break;
#ifdef ENABLE_CUDA
      case EXTERNAL_CUDA_GPU: {
        ema::cuda::CUDADeviceInterface& CDI = ema::cuda::CUDADeviceInterface::self();

        if( values == NULL ) {
          CDI.memset( fieldValuesExtDevice_, 0, allocatedBytes_, deviceIndex_ );
        } else {
          void* src = (void*)(values);
          CDI.memcpy_to( fieldValuesExtDevice_, src, allocatedBytes_, deviceIndex_ );
        }
      }
      break;
#endif
    default:
      std::ostringstream msg;
      msg << "Reset values called for unsupported field type ( "
          << DeviceTypeTools::get_memory_type_description(memType_) << " )";
      msg << "\t " << __FILE__ << " : " << __LINE__;
      throw(std::runtime_error(msg.str()));
      break;
  }
}

//------------------------------------------------------------------

template<typename Location, typename GhostTraits, typename T>
typename SpatialField<Location, GhostTraits, T>::const_iterator SpatialField<
    Location, GhostTraits, T>::end() const {
  switch (memType_) {
    case LOCAL_RAM: {
      IntVec ijk = fieldWindow_.extent();
      for (size_t i = 0; i < 3; ++i)
        ijk[i] -= 1;
      const size_t n = fieldWindow_.flat_index(ijk);
      const_iterator i(fieldValues_, n, fieldWindow_);
      return ++i;
    }
      break;
    default:
      std::ostringstream msg;
      msg << "Unsupported request for iterator to field type ( "
          << DeviceTypeTools::get_memory_type_description(memType_) << " )";
      msg << "\t " << __FILE__ << " : " << __LINE__;
      throw(std::runtime_error(msg.str()));
      break;
  }
}

//------------------------------------------------------------------

template<typename Location, typename GhostTraits, typename T>
typename SpatialField<Location, GhostTraits, T>::iterator SpatialField<Location,
    GhostTraits, T>::end() {
  switch (memType_) {
    case LOCAL_RAM: {
      IntVec ijk = fieldWindow_.extent();
      for (size_t i = 0; i < 3; ++i)
        ijk[i] -= 1;
      const size_t n = fieldWindow_.flat_index(ijk);
      iterator i(fieldValues_, n, fieldWindow_);
      return ++i;
      break;
    }
    default:
      std::ostringstream msg;
      msg << "Unsupported request for iterator to external field type ( "
          << DeviceTypeTools::get_memory_type_description(memType_) << " )";
      msg << "\t " << __FILE__ << " : " << __LINE__;
      throw(std::runtime_error(msg.str()));
      break;
  }
}

//------------------------------------------------------------------

template<typename Location, typename GhostTraits, typename T>
typename SpatialField<Location, GhostTraits, T>::const_interior_iterator SpatialField<
    Location, GhostTraits, T>::interior_end() const {
  switch (memType_) {
    case LOCAL_RAM: {
      IntVec ijk = interiorFieldWindow_.extent();
      for (size_t i = 0; i < 3; ++i)
        ijk[i] -= 1;
      const_interior_iterator i(fieldValues_,
          interiorFieldWindow_.flat_index(ijk), interiorFieldWindow_);
      return ++i;
    }
      break;
    default:
      std::ostringstream msg;
      msg << "Unsupported request for iterator to external field type ( "
          << DeviceTypeTools::get_memory_type_description(memType_) << " )";
      msg << "\t " << __FILE__ << " : " << __LINE__;
      throw(std::runtime_error(msg.str()));
      break;
  }
}

//------------------------------------------------------------------

template<typename Location, typename GhostTraits, typename T>
typename SpatialField<Location, GhostTraits, T>::interior_iterator SpatialField<
    Location, GhostTraits, T>::interior_end() {
  switch (memType_) {
    case LOCAL_RAM: {
      IntVec ijk = interiorFieldWindow_.extent();
      for (size_t i = 0; i < 3; ++i)
        ijk[i] -= 1;
      interior_iterator i(fieldValues_, interiorFieldWindow_.flat_index(ijk),
          interiorFieldWindow_);
      return ++i;
    }
      break;
    default:
      std::ostringstream msg;
      msg << "Unsupported request for iterator to external field type ( "
          << DeviceTypeTools::get_memory_type_description(memType_) << " )";
      msg << "\t " << __FILE__ << " : " << __LINE__;
      throw(std::runtime_error(msg.str()));
      break;
  }
}

//------------------------------------------------------------------

template<typename Location, typename GhostTraits, typename T>
T&
SpatialField<Location, GhostTraits, T>::operator()(const size_t i,
    const size_t j, const size_t k) {
  switch (memType_) {
    case LOCAL_RAM: {
      return (*this)(IntVec(i, j, k));
    }
      break;
    default:
      std::ostringstream msg;
      msg << "Field type ( "
          << DeviceTypeTools::get_memory_type_description(memType_) << " ) ,"
          << " does not support direct indexing.\n"
          << "Note: this function is depreciated and is not recommended for future use.\n";
      msg << "\t " << __FILE__ << " : " << __LINE__;
      throw(std::runtime_error(msg.str()));
      break;
  }
}

template<typename Location, typename GhostTraits, typename T>
T&
SpatialField<Location, GhostTraits, T>::operator()(const IntVec& ijk) {
  switch (memType_) {
    case LOCAL_RAM: {
#   ifndef NDEBUG
      assert(ijk[0] < fieldWindow_.extent(0));
      assert(ijk[1] < fieldWindow_.extent(1));
      assert(ijk[2] < fieldWindow_.extent(2));
      assert(ijk[0] >= fieldWindow_.offset(0));
      assert(ijk[1] >= fieldWindow_.offset(1));
      assert(ijk[2] >= fieldWindow_.offset(2));
#   endif
      return fieldValues_[fieldWindow_.flat_index(ijk)];
    }
      break;
    default:
      std::ostringstream msg;
      msg << "Field type ( "
          << DeviceTypeTools::get_memory_type_description(memType_) << " ) ,"
          << " does not support direct indexing.\n"
          << "Note: this function is depreciated and is not recommended for future use.\n";
      msg << "\t " << __FILE__ << " : " << __LINE__;
      throw(std::runtime_error(msg.str()));
      break;
  }
}

//------------------------------------------------------------------

template<typename Location, typename GhostTraits, typename T>
const T&
SpatialField<Location, GhostTraits, T>::operator()(const size_t i,
    const size_t j, const size_t k) const {
  switch (memType_) {
    case LOCAL_RAM: {
      return (*this)(IntVec(i, j, k));
    }
      break;
    default:
      std::ostringstream msg;
      msg << "Field type ( "
          << DeviceTypeTools::get_memory_type_description(memType_) << " ) ,"
          << " does not support direct indexing.\n"
          << "Note: this function is depreciated and is not recommended for future use.\n";
      msg << "\t " << __FILE__ << " : " << __LINE__;
      throw(std::runtime_error(msg.str()));
      break;
  }
}

template<typename Location, typename GhostTraits, typename T>
const T&
SpatialField<Location, GhostTraits, T>::operator()(const IntVec& ijk) const {
  switch (memType_) {
    case LOCAL_RAM: {
#   ifndef NDEBUG
      assert(
          ijk[0] < fieldWindow_.extent(0) && ijk[0] >= fieldWindow_.offset(0));
      assert(
          ijk[1] < fieldWindow_.extent(1) && ijk[1] >= fieldWindow_.offset(1));
      assert(
          ijk[2] < fieldWindow_.extent(2) && ijk[2] >= fieldWindow_.offset(2));
#   endif
      return fieldValues_[fieldWindow_.flat_index(ijk)];
    }
      break;
    default:
      std::ostringstream msg;
      msg << "Field type ( "
          << DeviceTypeTools::get_memory_type_description(memType_) << " ) ,"
          << " does not support direct indexing.\n"
          << "Note: this function is depreciated and is not recommended for future use.\n";
      msg << "\t " << __FILE__ << " : " << __LINE__;
      throw(std::runtime_error(msg.str()));
      break;
  }
}

//------------------------------------------------------------------

template<typename Location, typename GhostTraits, typename T>
T&
SpatialField<Location, GhostTraits, T>::operator[](const size_t i) {
  switch (memType_) {
    case LOCAL_RAM: {
      return fieldValues_[i];
    }
      break;
    default:
      std::ostringstream msg;
      msg << "Field type ( "
          << DeviceTypeTools::get_memory_type_description(memType_) << " ) ,"
          << " does not support direct indexing.\n"
          << "Note: this function is depreciated and is not recommended for future use.\n";
      msg << "\t " << __FILE__ << " : " << __LINE__;
      throw(std::runtime_error(msg.str()));
      break;
  }
}

//------------------------------------------------------------------

template<typename Location, typename GhostTraits, typename T>
T&
SpatialField<Location, GhostTraits, T>::operator[](const size_t i) const {
  switch (memType_) {
    case LOCAL_RAM: {
      return fieldValues_[i];
    }
      break;
    default:
      std::ostringstream msg;
      msg << "Field type ( "
          << DeviceTypeTools::get_memory_type_description(memType_) << " ) ,"
          << " does not support direct indexing.\n"
          << "Note: this function is depreciated and is not recommended for future use.\n";
      msg << "\t " << __FILE__ << " : " << __LINE__;
      throw(std::runtime_error(msg.str()));
      break;
  }
}

//------------------------------------------------------------------

template<typename Location, typename GhostTraits, typename T>
SpatialField<Location, GhostTraits, T>&
SpatialField<Location, GhostTraits, T>::operator=(const MyType& other) {
  switch (memType_) {
    case LOCAL_RAM: {
      switch (other.memory_device_type()) {
        case LOCAL_RAM: { // LOCAL_RAM = LOCAL_RAM
          const_iterator iother = other.begin();
          const iterator iend = this->end();
          for (iterator ifld = this->begin(); ifld != iend; ++ifld, ++iother) {
            *ifld = *iother;
          }
        }
          break;
#ifdef ENABLE_CUDA
          case EXTERNAL_CUDA_GPU: { //LOCAL_RAM = EXTERNAL_CUDA_GPU
            if( allocatedBytes_ != other.allocatedBytes_ ) {
              throw( std::runtime_error( "Attempted assignment between fields of unequal size." ) );
            }
            ema::cuda::CUDADeviceInterface& CDI = ema::cuda::CUDADeviceInterface::self();
            CDI.memcpy_from( fieldValues_, other.fieldValuesExtDevice_, allocatedBytes_, other.deviceIndex_ );
            break;
          }
#endif
        default:
          std::ostringstream msg;
          msg << "Attempted unsupported copy operation, at " << __FILE__
              << " : " << __LINE__ << std::endl;
          msg << "\t -"
              << DeviceTypeTools::get_memory_type_description(memType_) << " = "
              << DeviceTypeTools::get_memory_type_description(
                  other.memory_device_type());
          throw(std::runtime_error(msg.str()));
          break;
      }
      return *this;
    }
      break;
#ifdef ENABLE_CUDA
      case EXTERNAL_CUDA_GPU: {
        switch( other.memory_device_type() ) {
          case LOCAL_RAM: {
            if( allocatedBytes_ != other.allocatedBytes_ ) {
              throw( std::runtime_error( "Attempted assignment between fields of unequal size." ) );
            }
            ema::cuda::CUDADeviceInterface& CDI = ema::cuda::CUDADeviceInterface::self();
            CDI.memcpy_to( fieldValuesExtDevice_, other.fieldValues_, allocatedBytes_, deviceIndex_ );
          }
          break;
          default:
          std::ostringstream msg;
          msg << "Attempted unsupported copy operation, at " << __FILE__ << " : " << __LINE__ << std::endl;
          msg << "\t -" << DeviceTypeTools::get_memory_type_description(memType_) << " = "
          << DeviceTypeTools::get_memory_type_description(other.memory_device_type());
          throw( std::runtime_error ( msg.str() ));
          break;
        } // end internal switch

        break;
      }
#endif
    default:
      std::ostringstream msg;
      msg << "Attempted unsupported copy operation, at " << __FILE__ << " : "
          << __LINE__ << std::endl;
      msg << "\t -" << DeviceTypeTools::get_memory_type_description(memType_)
          << " = "
          << DeviceTypeTools::get_memory_type_description(
              other.memory_device_type());
      throw(std::runtime_error(msg.str()));
      break;
  } // end outer switch
}

//------------------------------------------------------------------

template<typename Location, typename GhostTraits, typename T>
SpatialField<Location, GhostTraits, T>&
SpatialField<Location, GhostTraits, T>::operator+=(const MyType& other) {
  if (memType_ == LOCAL_RAM) {
    const_iterator iother = other.begin();
    const iterator iend = this->end();
    for (iterator ifld = this->begin(); ifld != iend; ++ifld, ++iother) {
      *ifld += *iother;
    }
    return *this;
  } else {
    std::ostringstream msg;
    msg << "Field type ( "
        << DeviceTypeTools::get_memory_type_description(memType_) << " ) ,"
        << " does not support this form of unary operator.\n"
        << "Note: this functionality is depreciated and is not recommended for future use.\n";
    msg << "\t " << __FILE__ << " : " << __LINE__;
    throw(std::runtime_error(msg.str()));
  }
}

//------------------------------------------------------------------

template<typename Location, typename GhostTraits, typename T>
SpatialField<Location, GhostTraits, T>&
SpatialField<Location, GhostTraits, T>::operator-=(const MyType& other) {
  if (memType_ == LOCAL_RAM) {
    const_iterator iother = other.begin();
    const iterator iend = this->end();
    for (iterator ifld = this->begin(); ifld != iend; ++ifld, ++iother) {
      *ifld -= *iother;
    }
    return *this;
  } else {
    std::ostringstream msg;
    msg << "Field type ( "
        << DeviceTypeTools::get_memory_type_description(memType_) << " ) ,"
        << " does not support this form of unary operator.\n"
        << "Note: this functionality is depreciated and is not recommended for future use.\n";
    msg << "\t " << __FILE__ << " : " << __LINE__;
    throw(std::runtime_error(msg.str()));
  }
}

//------------------------------------------------------------------

template<typename Location, typename GhostTraits, typename T>
SpatialField<Location, GhostTraits, T>&
SpatialField<Location, GhostTraits, T>::operator*=(const MyType& other) {
  if (memType_ == LOCAL_RAM) {
    const_iterator iother = other.begin();
    const iterator iend = this->end();
    for (iterator ifld = this->begin(); ifld != iend; ++ifld, ++iother) {
      *ifld *= *iother;
    }
    return *this;
  } else {
    std::ostringstream msg;
    msg << "Field type ( "
        << DeviceTypeTools::get_memory_type_description(memType_) << " ) ,"
        << " does not support this form of unary operator.\n"
        << "Note: this functionality is depreciated and is not recommended for future use.\n";
    msg << "\t " << __FILE__ << " : " << __LINE__;
    throw(std::runtime_error(msg.str()));
  }
}

//------------------------------------------------------------------

template<typename Location, typename GhostTraits, typename T>
SpatialField<Location, GhostTraits, T>&
SpatialField<Location, GhostTraits, T>::operator/=(const MyType& other) {
  if (memType_ == LOCAL_RAM) {
    const_iterator iother = other.begin();
    const iterator iend = this->end();
    for (iterator ifld = this->begin(); ifld != iend; ++ifld, ++iother) {
      *ifld /= *iother;
    }
    return *this;
  } else {
    std::ostringstream msg;
    msg << "Field type ( "
        << DeviceTypeTools::get_memory_type_description(memType_) << " ) ,"
        << " does not support this form of unary operator.\n"
        << "Note: this functionality is depreciated and is not recommended for future use.\n";
    msg << "\t " << __FILE__ << " : " << __LINE__;
    throw(std::runtime_error(msg.str()));
  }
}

//------------------------------------------------------------------

template<typename Location, typename GhostTraits, typename T>
bool SpatialField<Location, GhostTraits, T>::operator!=(
    const MyType& other) const {
  return !(*this == other);
}

//------------------------------------------------------------------

template<typename Location, typename GhostTraits, typename T>
bool SpatialField<Location, GhostTraits, T>::operator==(
    const MyType& other) const {
  switch (memType_) {
    case LOCAL_RAM: {
      switch (other.memory_device_type()) {
        case LOCAL_RAM: {
          const_iterator iother = other.begin();
          const_iterator iend = this->end();
          for (const_iterator ifld = this->begin(); ifld != iend;
              ++ifld, ++iother) {
            if (*ifld != *iother)
              return false;
          }
          return true;
        }
          break;
#ifdef ENABLE_CUDA
          case EXTERNAL_CUDA_GPU: {
            // Comparing LOCAL_RAM == EXTERNAL_CUDA_GPU
            // Note: This will incur a full copy penalty from the GPU and should not be used in a time sensitive context.
            if( allocatedBytes_ != other.allocatedBytes_ ) {
              throw( std::runtime_error( "Attempted comparison between fields of unequal size." ) );
            }
            void* temp = (void*)malloc(allocatedBytes_);
            ema::cuda::CUDADeviceInterface& CDI = ema::cuda::CUDADeviceInterface::self();
            CDI.memcpy_from( temp, other.fieldValuesExtDevice_, allocatedBytes_, other.deviceIndex_ );

            if( memcmp(temp, fieldValues_, allocatedBytes_) ) {
              free(temp);
              return false;
            }
            free(temp);
            return true;
          }
          break;
#endif
          std::ostringstream msg;
          msg << "Attempted unsupported compare operation, at " << __FILE__
              << " : " << __LINE__ << std::endl;
          msg << "\t -"
              << DeviceTypeTools::get_memory_type_description(memType_) << " = "
              << DeviceTypeTools::get_memory_type_description(
                  other.memory_device_type());
          throw(std::runtime_error(msg.str()));
          break;
      } // End internal switch
    }
      break;
#ifdef ENABLE_CUDA
      case EXTERNAL_CUDA_GPU: {
        switch( other.memory_device_type() ) {
          case LOCAL_RAM: {
            // Comparing EXTERNAL_CUDA_GPU == LOCAL_RAM
            // Note: This will incur a full copy penalty from the GPU and should not be used in a time sensitive context.
            if( allocatedBytes_ != other.allocatedBytes_ ) {
              throw( std::runtime_error( "Attempted comparison between fields of unequal size." ) );
            }
            void* temp = (void*)malloc(allocatedBytes_);
            ema::cuda::CUDADeviceInterface& CDI = ema::cuda::CUDADeviceInterface::self();
            CDI.memcpy_from( temp, fieldValuesExtDevice_, allocatedBytes_, deviceIndex_ );

            if( memcmp(temp, other.fieldValues_, allocatedBytes_) ) {
              free(temp);
              return false;
            }
            free(temp);
            return true;
          }
          break;

          case EXTERNAL_CUDA_GPU: {
            // Comparing EXTERNAL_CUDA_GPU == EXTERNAL_CUDA_GPU
            // Note: This will incur a full copy penalty from the GPU and should not be used in a time sensitive context.
            if( allocatedBytes_ != other.allocatedBytes_ ) {
              throw( std::runtime_error( "Attempted comparison between fields of unequal size." ) );
            }
            void* tempLHS = (void*)malloc(allocatedBytes_);
            void* tempRHS = (void*)malloc(allocatedBytes_);

            ema::cuda::CUDADeviceInterface& CDI = ema::cuda::CUDADeviceInterface::self();
            CDI.memcpy_from( tempLHS, fieldValuesExtDevice_, allocatedBytes_, deviceIndex_ );
            CDI.memcpy_from( tempRHS, other.fieldValuesExtDevice_, allocatedBytes_, other.deviceIndex_ );

            if( memcmp(tempLHS, tempRHS, allocatedBytes_) ) {
              free(tempLHS);
              free(tempRHS);

              return false;
            }
            free(tempLHS);
            free(tempRHS);

            return true;
          }
          break;
          default: {
            std::ostringstream msg;
            msg << "Attempted unsupported compare operation, at " << __FILE__
            << " : " << __LINE__ << std::endl;
            msg << "\t -"
            << DeviceTypeTools::get_memory_type_description(memType_) << " = "
            << DeviceTypeTools::get_memory_type_description( other.memory_device_type() );
            throw(std::runtime_error(msg.str()));
          }
          break;
        }
      }
      break;
#endif
    default:
      std::ostringstream msg;
      msg << "Attempted unsupported compare operation, at " << __FILE__ << " : "
          << __LINE__ << std::endl;
      msg << "\t -" << DeviceTypeTools::get_memory_type_description(memType_)
          << " = "
          << DeviceTypeTools::get_memory_type_description(
              other.memory_device_type());
      throw(std::runtime_error(msg.str()));
      break;
  }
}

//------------------------------------------------------------------

template<typename Location, typename GhostTraits, typename T>
SpatialField<Location, GhostTraits, T>&
SpatialField<Location, GhostTraits, T>::operator=(const T a) {
  switch (memType_) {
    case LOCAL_RAM: {
      const iterator iend = this->end();
      for (iterator ifld = this->begin(); ifld != iend; ++ifld)
        *ifld = a;
      return *this;
    }
      break;
    default:
      std::ostringstream msg;
      msg << "Attempted unsupported assignment operation, at " << __FILE__
          << " : " << __LINE__ << std::endl;
      msg << "\t -" << DeviceTypeTools::get_memory_type_description(memType_);
      throw(std::runtime_error(msg.str()));
      break;
  }
}

//------------------------------------------------------------------

template<typename Location, typename GhostTraits, typename T>
SpatialField<Location, GhostTraits, T>&
SpatialField<Location, GhostTraits, T>::operator+=(const T a) {
  if (memType_ == LOCAL_RAM) {
    const iterator iend = this->end();
    for (iterator ifld = this->begin(); ifld != iend; ++ifld)
      *ifld += a;
    return *this;
  } else {
    std::ostringstream msg;
    msg << "Field type ( "
        << DeviceTypeTools::get_memory_type_description(memType_) << " ) ,"
        << " does not support this form of unary operator.\n"
        << "Note: this functionality is depreciated and is not recommended for future use.\n";
    msg << "\t " << __FILE__ << " : " << __LINE__;
    throw(std::runtime_error(msg.str()));
  }
}

//------------------------------------------------------------------

template<typename Location, typename GhostTraits, typename T>
SpatialField<Location, GhostTraits, T>&
SpatialField<Location, GhostTraits, T>::operator-=(const T a) {
  if (memType_ == LOCAL_RAM) {
    const iterator iend = this->end();
    for (iterator ifld = this->begin(); ifld != iend; ++ifld)
      *ifld -= a;
    return *this;
  } else {
    std::ostringstream msg;
    msg << "Field type ( "
        << DeviceTypeTools::get_memory_type_description(memType_) << " ) ,"
        << " does not support this form of unary operator.\n"
        << "Note: this functionality is depreciated and is not recommended for future use.\n";
    msg << "\t " << __FILE__ << " : " << __LINE__;
    throw(std::runtime_error(msg.str()));
  }
}

//------------------------------------------------------------------

template<typename Location, typename GhostTraits, typename T>
SpatialField<Location, GhostTraits, T>&
SpatialField<Location, GhostTraits, T>::operator*=(const T a) {
  if (memType_ == LOCAL_RAM) {
    const iterator iend = this->end();
    for (iterator ifld = this->begin(); ifld != iend; ++ifld)
      *ifld *= a;
    return *this;
  } else {
    std::ostringstream msg;
    msg << "Field type ( "
        << DeviceTypeTools::get_memory_type_description(memType_) << " ) ,"
        << " does not support this form of unary operator.\n"
        << "Note: this functionality is depreciated and is not recommended for future use.\n";
    msg << "\t " << __FILE__ << " : " << __LINE__;
    throw(std::runtime_error(msg.str()));
  }
}

//------------------------------------------------------------------

template<typename Location, typename GhostTraits, typename T>
SpatialField<Location, GhostTraits, T>&
SpatialField<Location, GhostTraits, T>::operator/=(const T a) {
  if (memType_ == LOCAL_RAM) {
    const iterator iend = this->end();
    for (iterator ifld = this->begin(); ifld != iend; ++ifld)
      *ifld /= a;
    return *this;
  } else {
    std::ostringstream msg;
    msg << "Field type ( "
        << DeviceTypeTools::get_memory_type_description(memType_) << " ) ,"
        << " does not support this form of unary operator.\n"
        << "Note: this functionality is depreciated and is not recommended for future use.\n";
    msg << "\t " << __FILE__ << " : " << __LINE__;
    throw(std::runtime_error(msg.str()));
  }
}

//------------------------------------------------------------------

}// namespace structured
} // namespace SpatialOps

#endif // SpatialOps_SpatialField_h<|MERGE_RESOLUTION|>--- conflicted
+++ resolved
@@ -292,46 +292,12 @@
     bool operator!=(const MyType&) const;
     bool operator==(const MyType&) const;
 
-<<<<<<< HEAD
     const MemoryWindow& window_without_ghost() const {
       return interiorFieldWindow_;
     }
+
     const MemoryWindow& window_with_ghost() const {
       return fieldWindow_;
-=======
-    const MemoryWindow& window_without_ghost() const{ return interiorFieldWindow_; }
-    const MemoryWindow& window_with_ghost() const{ return fieldWindow_; }
-
-    T       * const       field_values() const { return fieldValues_; }
-
-  };
-
-  //==================================================================
-  //
-  //                          Implementation
-  //
-  //==================================================================
-
-  template< typename Location, typename GhostTraits, typename T >
-  SpatialField<Location,GhostTraits,T>::
-  SpatialField( const MemoryWindow window,
-                T* const fieldValues,
-                const StorageMode mode )
-    : fieldWindow_( window ),
-      interiorFieldWindow_( window ), // reset with correct info later
-      fieldValues_( (mode==ExternalStorage)
-                    ? fieldValues
-                    : new T[ window.glob_dim(0) * window.glob_dim(1) * window.glob_dim(2) ] ),
-      builtField_( mode==InternalStorage )
-  {
-    IntVec ext = window.extent();
-    IntVec ofs = window.offset();
-    for( size_t i=0; i<3; ++i ){
-      if( ext[i]>1 ){
-        ext[i] -= 2*GhostTraits::NGHOST;
-        ofs[i] +=   GhostTraits::NGHOST;
-      }
->>>>>>> 981a346a
     }
 
     MemoryType memory_device_type() const {

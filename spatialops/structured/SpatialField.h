--- conflicted
+++ resolved
@@ -1204,6 +1204,7 @@
 
 //------------------------------------------------------------------
 
+/*
 template<typename Location, typename GhostTraits, typename T>
 SpatialField<Location, GhostTraits, T>&
 SpatialField<Location, GhostTraits, T>::operator=(const T a) {
@@ -1263,24 +1264,18 @@
 
 		return *this;
     }
-<<<<<<< HEAD
-#endif
-    default:
+#endif
+
+    default: {
       std::ostringstream msg;
       msg << "Attempted unsupported memset operation, at \n"
     	  << "\t - " << __FILE__ << " : " << __LINE__ << std::endl;
       msg << "\t - " << DeviceTypeTools::get_memory_type_description(memType_);
       throw(std::runtime_error(msg.str()));
-  }
-}
-
-//------------------------------------------------------------------
-=======
-    return true;
-  }
-
-  //------------------------------------------------------------------
->>>>>>> f83ff2ef
+    }
+  }
+}
+*/
 
 } // namespace structured
 } // namespace SpatialOps

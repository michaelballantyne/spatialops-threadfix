--- conflicted
+++ resolved
@@ -20,51 +20,6 @@
 
 class RHS;
 
-<<<<<<< HEAD
-namespace SpatialOps {
-namespace structured {
-
-enum StorageMode {
-  InternalStorage, ExternalStorage
-};
-
-/**
- *  \class SpatialField
- *  \ingroup structured
- *  \ingroup fields
- *  \author James C. Sutherland
- *
- *  \brief Abstracts a field.
- *
- *  \tparam FieldLocation - type traits to describe the location of
- *    this field.  On staggered meshes, this will describe the mesh
- *    this field is associated with.  It also defines whether this
- *    field is on a volume or surface.
- *
- *  \tparam GhostTraits - The ghost type traits.  Must define an
- *    enum value \c NGHOST that gives the number of ghost cells for
- *    this field.
- *
- *  \tparam T - the underlying datatype (defaults to \c double)
- *
- *  \par Related classes:
- *   - \ref MemoryWindow
- *   - \ref SpatialFieldStore
- *   - \ref SpatialOperator
- *
- *  \par Public Typedefs
- *   - \c field_type - this field's type
- *   - \c Ghost - the ghost type traits
- *   - \c Location - the location type traits
- *   - \c value_type  - the type of underlying data being stored in this SpatialField
- *   - \c iterator, \c const_iterator - iterators to the elements in this field
- *   - \c interior_iterator, \c const_interior_iterator - iterators to the interior elements in this field (excludes ghost cells).
- *
- */
-template<typename FieldLocation, typename GhostTraits, typename T = double>
-class SpatialField {
-    typedef SpatialField<FieldLocation, GhostTraits, T> MyType;
-=======
 namespace SpatialOps{
 namespace structured{
 
@@ -112,7 +67,6 @@
   class SpatialField
   {
     typedef SpatialField<FieldLocation,GhostTraits,T> MyType;
->>>>>>> d1464cc9
 
     const MemoryWindow fieldWindow_;
     MemoryWindow interiorFieldWindow_;
@@ -250,7 +204,6 @@
     inline T& operator[](const size_t i);
     inline T& operator[](const size_t i) const;
 
-<<<<<<< HEAD
     /**
      * \brief Iterator constructs for traversing memory windows.
      * Note: Iteration is not directly supported for external field types.
@@ -268,10 +221,6 @@
       return const_iterator(fieldValues_,
           fieldWindow_.flat_index(IntVec(0, 0, 0)), fieldWindow_);
     }
-=======
-    inline const_iterator begin() const{ return const_iterator(fieldValues_,fieldWindow_.flat_index(IntVec(0,0,0)),&fieldWindow_); }
-    inline       iterator begin()      { return       iterator(fieldValues_,fieldWindow_.flat_index(IntVec(0,0,0)),&fieldWindow_); }
->>>>>>> d1464cc9
 
     inline iterator begin() {
       if (memType_ != LOCAL_RAM) {
@@ -286,7 +235,6 @@
           fieldWindow_);
     }
 
-<<<<<<< HEAD
     inline const_iterator end() const;
     inline iterator end();
 
@@ -316,10 +264,6 @@
           interiorFieldWindow_.flat_index(IntVec(0, 0, 0)),
           interiorFieldWindow_);
     }
-=======
-    inline const_interior_iterator interior_begin() const{ return const_interior_iterator(fieldValues_,interiorFieldWindow_.flat_index(IntVec(0,0,0)),&interiorFieldWindow_); }
-    inline       interior_iterator interior_begin()      { return       interior_iterator(fieldValues_,interiorFieldWindow_.flat_index(IntVec(0,0,0)),&interiorFieldWindow_); }
->>>>>>> d1464cc9
 
     inline const_interior_iterator interior_end() const;
     inline interior_iterator interior_end();
@@ -437,7 +381,6 @@
     }
   }
 
-<<<<<<< HEAD
   //Determine raw byte count -- this is sometimes required for external device allocation.
   allocatedBytes_ = sizeof(T) * (window.glob_dim(0) * window.glob_dim(1) * window.glob_dim(2));
 
@@ -505,6 +448,7 @@
           << DeviceTypeTools::get_memory_type_description(memType_)
       << " ) field type, without supporting libraries\n";
       msg << "\t - " << __FILE__ << " : " << __LINE__;
+      throw( std::runtime_error( msg.str() ) );
     }
   }
 }
@@ -616,56 +560,6 @@
           << DeviceTypeTools::get_memory_type_description(memType_) << " )";
       msg << "\t - " << __FILE__ << " : " << __LINE__;
       throw(std::runtime_error(msg.str()));
-=======
-  //------------------------------------------------------------------
-
-  template< typename Location, typename GhostTraits, typename T >
-  typename SpatialField<Location,GhostTraits,T>::const_iterator
-  SpatialField<Location,GhostTraits,T>::end() const
-  {
-    IntVec ijk = fieldWindow_.extent();
-    for( size_t i=0; i<3; ++i ) ijk[i] -= 1;
-    const size_t n = fieldWindow_.flat_index( ijk );
-    const_iterator i(fieldValues_, n, &fieldWindow_);
-    return ++i;
-  }
-
-  //------------------------------------------------------------------
-
-  template< typename Location, typename GhostTraits, typename T >
-  typename SpatialField<Location,GhostTraits,T>::iterator
-  SpatialField<Location,GhostTraits,T>::end()
-  {
-    IntVec ijk = fieldWindow_.extent();
-    for( size_t i=0; i<3; ++i ) ijk[i] -= 1;
-    const size_t n = fieldWindow_.flat_index( ijk );
-    iterator i(fieldValues_, n, &fieldWindow_);
-    return ++i;
-  }
-
-  //------------------------------------------------------------------
-
-  template< typename Location, typename GhostTraits, typename T >
-  typename SpatialField<Location,GhostTraits,T>::const_interior_iterator
-  SpatialField<Location,GhostTraits,T>::interior_end() const
-  {
-    IntVec ijk = interiorFieldWindow_.extent();
-    for( size_t i=0; i<3; ++i ) ijk[i] -= 1;
-    const_interior_iterator i( fieldValues_, interiorFieldWindow_.flat_index( ijk ), &interiorFieldWindow_ );
-    return ++i;
-  }
-
-  //------------------------------------------------------------------
-
-  template< typename Location, typename GhostTraits, typename T >
-  typename SpatialField<Location,GhostTraits,T>::interior_iterator
-  SpatialField<Location,GhostTraits,T>::interior_end()
-  {
-    IntVec ijk = interiorFieldWindow_.extent();
-    for( size_t i=0; i<3; ++i ) ijk[i] -= 1;
-    interior_iterator i( fieldValues_, interiorFieldWindow_.flat_index( ijk ), &interiorFieldWindow_ );
-    return ++i;
->>>>>>> d1464cc9
   }
 }
 

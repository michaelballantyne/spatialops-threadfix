--- conflicted
+++ resolved
@@ -19,489 +19,6 @@
      *
      *  See also Stencil2Helper
      */
-<<<<<<< HEAD
-    template< typename SrcT, typename DestT >
-    struct SetHiBounds
-    {
-      typedef typename s2detail::ActiveDir<SrcT,DestT>::type ActiveDir;
-      static IntVec value( const MemoryWindow& mw, const bool hasPlusBoundary ){
-        IntVec vec( mw.extent() );
-        vec[ ActiveDir::value ] -= std::max( IndexStagger<DestT,ActiveDir>::value-IndexStagger<SrcT,ActiveDir>::value, 0 );
-        if( hasPlusBoundary ){
-          const int sign = IndexStagger<DestT,ActiveDir>::value-IndexStagger<SrcT,ActiveDir>::value;
-          vec[ ActiveDir::value ] += sign;
-        }
-        return vec;
-      }
-    };
-
-    /**
-     *  \struct InitialOffsets
-     *
-     *  \brief Determines the number of bumps to apply to source and
-     *         destination iterators to set up for the stencil application.
-     *
-     *  \tparam SrcT the source field type for this 2-point stencil operator
-     *  \tparam DestT the destination field type for this 2-point stencil operator
-     */
-    template< typename SrcT, typename DestT >
-    struct InitialOffsets{
-      typedef typename s2detail::ActiveDir<SrcT,DestT>::type ActiveDir;
-      static unsigned int dest( const MemoryWindow& mw ){
-        const int tmp = std::max( IndexStagger<SrcT,ActiveDir>::value-IndexStagger<DestT,ActiveDir>::value, 0 );
-        switch( ActiveDir::value ){
-        case XDIR::value: 
-          return tmp;
-          break;
-        case YDIR::value:
-          return tmp * mw.extent(0);
-          break;
-        case ZDIR::value:
-          return tmp * mw.extent(0)*mw.extent(1);
-          break;
-        }
-        assert( 0 );
-      }
-      static unsigned int src_lo( const MemoryWindow& mw ){
-        return 0;
-      }
-      static unsigned int src_hi( const MemoryWindow& mw ){
-        switch( ActiveDir::value ){
-        case XDIR::value: return 1;
-        case YDIR::value: return mw.extent(0);
-        case ZDIR::value: return mw.extent(0)*mw.extent(1);
-        } 
-        assert( 0 );
-      }
-    };
-
-
-    // specializations for XVolField -> YSurfXField (advecting velocity)
-    template<> struct SrcIncrement<XVolField,YSurfXField>{
-      static IntVec value( const MemoryWindow& mw ){ return IntVec( 1, 0, mw.extent(0) ); }
-    };
-    template<> struct InitialOffsets<XVolField,YSurfXField>{
-      static unsigned int dest  ( const MemoryWindow& mw ){ return mw.extent(0); }
-      static unsigned int src_lo( const MemoryWindow& mw ){ return 0; }
-      static unsigned int src_hi( const MemoryWindow& mw ){ return mw.extent(0); }
-    };
-    template<> struct DestIncrement<XVolField,YSurfXField>{
-      static IntVec value( const MemoryWindow& mw, const bool hasPlusBoundary ){
-        return IntVec( 1, hasPlusBoundary ? 1 : 0, mw.extent(0) );
-      }
-    };
-    template<> struct SetHiBounds<XVolField,YSurfXField>{
-      static IntVec value( const MemoryWindow& mw, const bool hasPlusBoundary ){
-        IntVec bounds( mw.extent() );
-        if( hasPlusBoundary ) --bounds[0];
-        return bounds;
-      }
-    };
-    template<> struct SetLowBounds<XVolField,YSurfXField>{
-      static IntVec value(){ return IntVec(0,1,0); }
-    };
-    template<> struct HasPlusBoundary<XVolField,YSurfXField>{
-      static bool value( const MemoryWindow& src, const MemoryWindow& dest ){
-        return ( src.extent(0) != dest.extent(0) );
-      }
-    };
-
-
-    // specializations for XVolField -> ZSurfXField (advecting velocity)
-    template<> struct SrcIncrement<XVolField,ZSurfXField>{
-      static IntVec value( const MemoryWindow& mw ){ return IntVec( 1, 0, 0 ); }
-    };
-    template<> struct InitialOffsets<XVolField,ZSurfXField>{
-      static unsigned int dest  ( const MemoryWindow& mw ){ return mw.extent(0)*mw.extent(1); }
-      static unsigned int src_lo( const MemoryWindow& mw ){ return 0; }
-      static unsigned int src_hi( const MemoryWindow& mw ){ return mw.extent(0)*mw.extent(1); }
-    };
-    template<> struct DestIncrement<XVolField,ZSurfXField>{
-      static IntVec value( const MemoryWindow& mw, const bool hasPlusBoundary ){
-        return IntVec( 1, hasPlusBoundary ? 1 : 0, 0 );
-      }
-    };
-    template<> struct SetHiBounds<XVolField,ZSurfXField>{
-      static IntVec value( const MemoryWindow& mw, const bool hasPlusBoundary ){
-        IntVec bounds( mw.extent() );
-        if( hasPlusBoundary ) --bounds[0];
-        return bounds;
-      }
-    };
-    template<> struct SetLowBounds<XVolField,ZSurfXField>{
-      static IntVec value(){ return IntVec(0,0,1); }
-    };
-    template<> struct HasPlusBoundary<XVolField,ZSurfXField>{
-      static bool value( const MemoryWindow& src, const MemoryWindow& dest ){
-        return ( src.extent(0) != dest.extent(0) );
-      }
-    };
-
-
-    // specializations for YVolField -> XSurfYField (advecting velocity)
-    template<> struct SrcIncrement<YVolField,XSurfYField>{
-      static IntVec value( const MemoryWindow& mw ){ return IntVec( 1, 1, 0 ); }
-    };
-    template<> struct DestIncrement<YVolField,XSurfYField>{
-      static IntVec value( const MemoryWindow& mw, const bool hasPlusBoundary ){
-        return IntVec( 1, 1, hasPlusBoundary ? mw.extent(0) : 0 );
-      }
-    };
-    template<> struct InitialOffsets<YVolField,XSurfYField>{
-      static unsigned int dest  ( const MemoryWindow& mw ){ return 1; }
-      static unsigned int src_lo( const MemoryWindow& mw ){ return 0; }
-      static unsigned int src_hi( const MemoryWindow& mw ){ return 1; }
-    };
-    template<> struct SetHiBounds<YVolField,XSurfYField>{
-      static IntVec value( const MemoryWindow& mw, const bool hasPlusBoundary ){
-        IntVec bounds( mw.extent() );
-        if( hasPlusBoundary ) --bounds[1];
-        return bounds;
-      }
-    };
-    template<> struct SetLowBounds<YVolField,XSurfYField>{
-      static IntVec value(){ return IntVec(1,0,0); }
-    };
-    template<> struct HasPlusBoundary<YVolField,XSurfYField>{
-      static bool value( const MemoryWindow& src, const MemoryWindow& dest ){
-        return ( src.extent(1) != dest.extent(1) );
-      }
-    };
-
-
-    // specializations for YVolField -> ZSurfYField (advecting velocity)
-    template<> struct SrcIncrement<YVolField,ZSurfYField>{
-      static IntVec value( const MemoryWindow& mw ){ return IntVec( 1, 0, 0 ); }
-    };
-    template<> struct DestIncrement<YVolField,ZSurfYField>{
-      static IntVec value( const MemoryWindow& mw, const bool hasPlusBoundary ){
-        return IntVec( 1, 0, hasPlusBoundary ? mw.extent(0) : 0 );
-      }
-    };
-    template<> struct InitialOffsets<YVolField,ZSurfYField>{
-      static unsigned int dest  ( const MemoryWindow& mw ){ return mw.extent(0)*mw.extent(1); }
-      static unsigned int src_lo( const MemoryWindow& mw ){ return 0; }
-      static unsigned int src_hi( const MemoryWindow& mw ){ return mw.extent(0)*mw.extent(1); }
-    };
-    template<> struct SetHiBounds<YVolField,ZSurfYField>{
-      static IntVec value( const MemoryWindow& mw, const bool hasPlusBoundary ){
-        IntVec bounds( mw.extent() );
-        if( hasPlusBoundary ) --bounds[1];
-        return bounds;
-      }
-    };
-    template<> struct SetLowBounds<YVolField,ZSurfYField>{
-      static IntVec value(){ return IntVec(0,0,1); }
-    };
-    template<> struct HasPlusBoundary<YVolField,ZSurfYField>{
-      static bool value( const MemoryWindow& src, const MemoryWindow& dest ){
-        return ( src.extent(1) != dest.extent(1) );
-      }
-    };
-
-
-    // specializations for ZVolField -> XSurfZField (advecting velocity)
-    template<> struct SrcIncrement<ZVolField,XSurfZField>{
-      static IntVec value( const MemoryWindow& mw ){ return IntVec( 1, 1, 0 ); }
-    };
-    template<> struct DestIncrement<ZVolField,XSurfZField>{
-      static IntVec value( const MemoryWindow& mw, const bool hasPlusBoundary ){
-        return IntVec( 1, 1, 0 );
-      }
-    };
-    template<> struct InitialOffsets<ZVolField,XSurfZField>{
-      static unsigned int dest  ( const MemoryWindow& mw ){ return 1; }
-      static unsigned int src_lo( const MemoryWindow& mw ){ return 0; }
-      static unsigned int src_hi( const MemoryWindow& mw ){ return 1; }
-    };
-    template<> struct SetHiBounds<ZVolField,XSurfZField>{
-      static IntVec value( const MemoryWindow& mw, const bool hasPlusBoundary ){
-        IntVec bounds( mw.extent() );
-        if( hasPlusBoundary ) --bounds[2];
-        return bounds;
-      }
-    };
-    template<> struct SetLowBounds<ZVolField,XSurfZField>{
-      static IntVec value(){ return IntVec(1,0,0); }
-    };
-    template<> struct HasPlusBoundary<ZVolField,XSurfZField>{
-      static bool value( const MemoryWindow& src, const MemoryWindow& dest ){
-        return ( src.extent(2) != dest.extent(2) );
-      }
-    };
-
-
-    // specializations for ZVolField -> YSurfZField (advecting velocity)
-    template<> struct SrcIncrement<ZVolField,YSurfZField>{
-      static IntVec value( const MemoryWindow& mw ){ return IntVec( 1, 0, mw.extent(0) ); }
-    };
-    template<> struct DestIncrement<ZVolField,YSurfZField>{
-      static IntVec value( const MemoryWindow& mw, const bool hasPlusBoundary ){
-        return IntVec( 1, 0, mw.extent(0) );
-      }
-    };
-    template<> struct InitialOffsets<ZVolField,YSurfZField>{
-      static unsigned int dest  ( const MemoryWindow& mw ){ return mw.extent(0); }
-      static unsigned int src_lo( const MemoryWindow& mw ){ return 0; }
-      static unsigned int src_hi( const MemoryWindow& mw ){ return mw.extent(0); }
-    };
-    template<> struct SetHiBounds<ZVolField,YSurfZField>{
-      static IntVec value( const MemoryWindow& mw, const bool hasPlusBoundary ){
-        IntVec bounds( mw.extent() );
-        if( hasPlusBoundary ) --bounds[2];
-        return bounds;
-      }
-    };
-    template<> struct SetLowBounds<ZVolField,YSurfZField>{
-      static IntVec value(){ return IntVec(0,1,0); }
-    };
-    template<> struct HasPlusBoundary<ZVolField,YSurfZField>{
-      static bool value( const MemoryWindow& src, const MemoryWindow& dest ){
-        return ( src.extent(2) != dest.extent(2) );
-      }
-    };
-
-
-    // specializations for SVolField -> XVolField (density)
-    template<> struct SrcIncrement<SVolField,XVolField>{
-      static IntVec value( const MemoryWindow& mw ){ return IntVec( 1, 1, 0 ); }
-    };
-    template<> struct DestIncrement<SVolField,XVolField>{
-      static IntVec value( const MemoryWindow& mw, const bool hasPlusBoundary ){
-        return IntVec( 1, 1, 0 );
-      }
-    };
-    template<> struct InitialOffsets<SVolField,XVolField>{
-      static unsigned int dest  ( const MemoryWindow& mw ){ return 1; }
-      static unsigned int src_lo( const MemoryWindow& mw ){ return 0; }
-      static unsigned int src_hi( const MemoryWindow& mw ){ return 1; }
-    };
-    template<> struct SetHiBounds<SVolField,XVolField>{
-      static IntVec value( const MemoryWindow& mw, const bool hasPlusBoundary ){
-        IntVec bounds( mw.extent() );
-        if( hasPlusBoundary ) --bounds[0];
-        return bounds;
-      }
-    };
-    template<> struct SetLowBounds<SVolField,XVolField>{
-      static IntVec value(){ return IntVec(1,0,0); }
-    };
-    template<> struct HasPlusBoundary<SVolField,XVolField>{
-      static bool value( const MemoryWindow& src, const MemoryWindow& dest ){
-        return ( src.extent(0) != dest.extent(0) );
-      }
-    };
-
-
-    // specializations for SVolField -> YVolField (density)
-    template<> struct SrcIncrement<SVolField,YVolField>{
-      static IntVec value( const MemoryWindow& mw ){ return IntVec( 1, 0, mw.extent(0) ); }
-    };
-    template<> struct DestIncrement<SVolField,YVolField>{
-      static IntVec value( const MemoryWindow& mw, const bool hasPlusBoundary ){
-        return IntVec( 1, 0, mw.extent(0) );
-      }
-    };
-    template<> struct InitialOffsets<SVolField,YVolField>{
-      static unsigned int dest  ( const MemoryWindow& mw ){ return mw.extent(0); }
-      static unsigned int src_lo( const MemoryWindow& mw ){ return 0; }
-      static unsigned int src_hi( const MemoryWindow& mw ){ return mw.extent(0); }
-    };
-    template<> struct SetHiBounds<SVolField,YVolField>{
-      static IntVec value( const MemoryWindow& mw, const bool hasPlusBoundary ){
-        IntVec bounds( mw.extent() );
-        if( hasPlusBoundary ) --bounds[1];
-        return bounds;
-      }
-    };
-    template<> struct SetLowBounds<SVolField,YVolField>{
-      static IntVec value(){ return IntVec(0,1,0); }
-    };
-    template<> struct HasPlusBoundary<SVolField,YVolField>{
-      static bool value( const MemoryWindow& src, const MemoryWindow& dest ){
-        return ( src.extent(1) != dest.extent(1) );
-      }
-    };
-
-
-    // specializations for SVolField -> ZVolField (density)
-    template<> struct SrcIncrement<SVolField,ZVolField>{
-      static IntVec value( const MemoryWindow& mw ){ return IntVec( 1, 0, 0 ); }
-    };
-    template<> struct DestIncrement<SVolField,ZVolField>{
-      static IntVec value( const MemoryWindow& mw, const bool hasPlusBoundary ){
-        return IntVec( 1, 0, 0 );
-      }
-    };
-    template<> struct InitialOffsets<SVolField,ZVolField>{
-      static unsigned int dest  ( const MemoryWindow& mw ){ return mw.extent(0)*mw.extent(1); }
-      static unsigned int src_lo( const MemoryWindow& mw ){ return 0; }
-      static unsigned int src_hi( const MemoryWindow& mw ){ return mw.extent(0)*mw.extent(1); }
-    };
-    template<> struct SetHiBounds<SVolField,ZVolField>{
-      static IntVec value( const MemoryWindow& mw, const bool hasPlusBoundary ){
-        IntVec bounds( mw.extent() );
-        if( hasPlusBoundary ) --bounds[2];
-        return bounds;
-      }
-    };
-    template<> struct SetLowBounds<SVolField,ZVolField>{
-      static IntVec value(){ return IntVec(0,0,1); }
-    };
-    template<> struct HasPlusBoundary<SVolField,ZVolField>{
-      static bool value( const MemoryWindow& src, const MemoryWindow& dest ){
-        return ( src.extent(2) != dest.extent(2) );
-      }
-    };
-
-
-    // specializations for XVolField -> SVolField (pressure projection)
-    template<> struct SrcIncrement<XVolField,SVolField>{
-      static IntVec value( const MemoryWindow& mw ){ return IntVec( 1, 1, 0 ); }
-    };
-    template<> struct DestIncrement<XVolField,SVolField>{
-      static IntVec value( const MemoryWindow& mw, const bool hasPlusBoundary ){
-        return IntVec( hasPlusBoundary ? 0 : 1, 1, 0 );
-      }
-    };
-    template<> struct InitialOffsets<XVolField,SVolField>{
-      static unsigned int dest  ( const MemoryWindow& mw ){ return 0; }
-      static unsigned int src_lo( const MemoryWindow& mw ){ return 0; }
-      static unsigned int src_hi( const MemoryWindow& mw ){ return 1; }
-    };
-    template<> struct SetHiBounds<XVolField,SVolField>{
-      static IntVec value( const MemoryWindow& mw, const bool hasPlusBoundary ){
-        IntVec bounds( mw.extent() - IntVec(1,0,0) );
-        if( hasPlusBoundary ) ++bounds[0];
-        return bounds;
-      }
-    };
-    template<> struct SetLowBounds<XVolField,SVolField>{
-      static IntVec value(){ return IntVec(0,0,0); }
-    };
-    template<> struct HasPlusBoundary<XVolField,SVolField>{
-      static bool value( const MemoryWindow& src, const MemoryWindow& dest ){
-        return ( src.extent(0) != dest.extent(0) );
-      }
-    };
-
-
-    // specializations for YVolField -> SVolField (pressure projection)
-    template<> struct SrcIncrement<YVolField,SVolField>{
-      static IntVec value( const MemoryWindow& mw ){ return IntVec( 1, 0, mw.extent(0) ); }
-    };
-    template<> struct DestIncrement<YVolField,SVolField>{
-      static IntVec value( const MemoryWindow& mw, const bool hasPlusBoundary ){
-        return IntVec( 1, 0, hasPlusBoundary ? 0 : mw.extent(0) );
-      }
-    };
-    template<> struct InitialOffsets<YVolField,SVolField>{
-      static unsigned int dest  ( const MemoryWindow& mw ){ return 0; }
-      static unsigned int src_lo( const MemoryWindow& mw ){ return 0; }
-      static unsigned int src_hi( const MemoryWindow& mw ){ return mw.extent(0); }
-    };
-    template<> struct SetHiBounds<YVolField,SVolField>{
-      static IntVec value( const MemoryWindow& mw, const bool hasPlusBoundary ){
-        IntVec bounds( mw.extent() - IntVec(0,1,0) );
-        if( hasPlusBoundary ) ++bounds[1];
-        return bounds;
-      }
-    };
-    template<> struct SetLowBounds<YVolField,SVolField>{
-      static IntVec value(){ return IntVec(0,0,0); }
-    };
-    template<> struct HasPlusBoundary<YVolField,SVolField>{
-      static bool value( const MemoryWindow& src, const MemoryWindow& dest ){
-        return ( src.extent(1) != dest.extent(1) );
-      }
-    };
-
-
-    // specializations for ZVolField -> SVolField (pressure projection)
-    template<> struct SrcIncrement<ZVolField,SVolField>{
-      static IntVec value( const MemoryWindow& mw ){ return IntVec( 1, 0, 0 ); }
-    };
-    template<> struct DestIncrement<ZVolField,SVolField>{
-      static IntVec value( const MemoryWindow& mw, const bool hasPlusBoundary ){
-        return IntVec( 1, 0, 0 );
-      }
-    };
-    template<> struct InitialOffsets<ZVolField,SVolField>{
-      static unsigned int dest  ( const MemoryWindow& mw ){ return 0; }
-      static unsigned int src_lo( const MemoryWindow& mw ){ return 0; }
-      static unsigned int src_hi( const MemoryWindow& mw ){ return mw.extent(0)*mw.extent(1); }
-    };
-    template<> struct SetHiBounds<ZVolField,SVolField>{
-      static IntVec value( const MemoryWindow& mw, const bool hasPlusBoundary ){
-        IntVec bounds( mw.extent() - IntVec(0,0,1) );
-        if( hasPlusBoundary ) ++bounds[2];
-        return bounds;
-      }
-    };
-    template<> struct SetLowBounds<ZVolField,SVolField>{
-      static IntVec value(){ return IntVec(0,0,0); }
-    };
-    template<> struct HasPlusBoundary<ZVolField,SVolField>{
-      static bool value( const MemoryWindow& src, const MemoryWindow& dest ){
-        return ( src.extent(2) != dest.extent(2) );
-      }
-    };
-
-  } // namespace s2detail
-
-
-  /**
-   *  \struct Stencil2Helper
-   *  \author James C. Sutherland
-   *
-   *  \brief Provides methods to adjust iterator positions when
-   *         applying 2-point stencils to fields.  See also Stencil2.
-   *
-   *  Note that the Stencil2Helper declaration below is not
-   *  implemented.  Only template specializations are implemented.
-   *  This just serves as a way to show the required methods that a
-   *  specialization should implement.
-   */
-  template< typename SrcT, typename DestT >  struct Stencil2Helper;
-
-  template< typename SrcT, typename DestT >
-  struct Stencil2Helper
-  {
-    Stencil2Helper( const MemoryWindow& wsrc,
-                    const MemoryWindow& wdest )
-      : bcPlus_  ( s2detail::HasPlusBoundary<SrcT,DestT>::value(wsrc,wdest) ),
-        doffset_ ( s2detail::InitialOffsets <SrcT,DestT>::dest(wdest)  ),
-        soffsetL_( s2detail::InitialOffsets <SrcT,DestT>::src_lo(wsrc) ),
-        soffsetH_( s2detail::InitialOffsets <SrcT,DestT>::src_hi(wsrc) ),
-        srcInc_  ( s2detail::SrcIncrement   <SrcT,DestT>::value(wsrc ) ),
-        destInc_ ( s2detail::DestIncrement  <SrcT,DestT>::value(wdest,bcPlus_ ) ),
-        loBounds_( s2detail::SetLowBounds   <SrcT,DestT>::value() ),
-        hiBounds_( s2detail::SetHiBounds    <SrcT,DestT>::value(wdest,bcPlus_) )
-    {}
-
-    ~Stencil2Helper(){}
-
-    unsigned int dest_offset  () const{ return doffset_ ; }
-    unsigned int src_offset_lo() const{ return soffsetL_; }
-    unsigned int src_offset_hi() const{ return soffsetH_; }
-    
-    IntVec src_increment () const{ return srcInc_; }
-    IntVec dest_increment() const{ return destInc_; }
-
-    IntVec low () const{ return loBounds_; }
-    IntVec high() const{ return hiBounds_; }
-
-  private:
-    const int bcPlus_;
-    const unsigned int doffset_, soffsetL_, soffsetH_;
-    const IntVec srcInc_, destInc_, loBounds_, hiBounds_;
-  };
-
-
-  //==================================================================
-
-} // namespace structured
-=======
     template<typename OperatorT, typename SrcFieldT, typename DestFieldT>
     class Stencil2
     {
@@ -610,7 +127,6 @@
     } // namespace s2detail
 
   }// namespace structured
->>>>>>> 816b8a3c
 } // namespace SpatialOps
 
 #endif // SpatialOps_Structured_Stencil_h
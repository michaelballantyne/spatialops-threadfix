/*
 * Copyright (c) 2011 The University of Utah
 *
 * Permission is hereby granted, free of charge, to any person obtaining a copy
 * of this software and associated documentation files (the "Software"), to
 * deal in the Software without restriction, including without limitation the
 * rights to use, copy, modify, merge, publish, distribute, sublicense, and/or
 * sell copies of the Software, and to permit persons to whom the Software is
 * furnished to do so, subject to the following conditions:
 *
 * The above copyright notice and this permission notice shall be included in
 * all copies or substantial portions of the Software.
 *
 * THE SOFTWARE IS PROVIDED "AS IS", WITHOUT WARRANTY OF ANY KIND, EXPRESS OR
 * IMPLIED, INCLUDING BUT NOT LIMITED TO THE WARRANTIES OF MERCHANTABILITY,
 * FITNESS FOR A PARTICULAR PURPOSE AND NONINFRINGEMENT. IN NO EVENT SHALL THE
 * AUTHORS OR COPYRIGHT HOLDERS BE LIABLE FOR ANY CLAIM, DAMAGES OR OTHER
 * LIABILITY, WHETHER IN AN ACTION OF CONTRACT, TORT OR OTHERWISE, ARISING
 * FROM, OUT OF OR IN CONNECTION WITH THE SOFTWARE OR THE USE OR OTHER DEALINGS
 * IN THE SOFTWARE.
 */

#ifndef SpatialOps_Structured_Stencil_h
#define SpatialOps_Structured_Stencil_h

#include <spatialops/structured/IndexTriplet.h>
#include <spatialops/Nebo.h>

namespace SpatialOps {
  namespace structured {

    /**
     *  \class Stencil2
     *  \author James C. Sutherland
     *
     *  \brief Support for implementing simple two-point stencils in
     *         one-dimension on structured meshes.
     *
     *  \tparam OpT - the type of operator (Interpolant, Gradient, Divergence)
     *  \tparam SrcT - the type of field the operator is applied to
     *  \tparam DestT - the type of field the operator produces
     */
    template<typename OperatorT, typename SrcFieldT, typename DestFieldT>
    class Stencil2
    {
      const double coefLo_, coefHi_;
      const NeboStencilCoefCollection<2> coefCollection_;

    public:

      typedef OperatorT   type;           ///< The operator type (Interpolant, Gradient, Divergence)
      typedef SrcFieldT   SrcFieldType;   ///< The source field type
      typedef DestFieldT  DestFieldType;  ///< The destination field type
      typedef typename SrcFieldType::Location::Offset
                          SrcOffset;      ///< The source field offset
      typedef typename DestFieldType::Location::Offset
                          DestOffset;     ///< The destination field offset
      typedef typename structured::GreaterThan<SrcOffset, DestOffset>::result::Negate
                          LowStPt;        ///< The low (first) stencil point location
                                          ///  (relative to the destination point)
      typedef typename structured::LessThan<SrcOffset, DestOffset>::result
                          HighStPt;       ///< The high (second) stencil point location
                                          ///  (relative to the destination point)
<<<<<<< HEAD
      typedef typename BuildTwoPointCollection<LowStPt, HighStPt>::Result
                          StPtCollection;       ///< The collection of all stencil points in this stencil
=======
      typedef typename structured::GetNonzeroDir< typename structured::Subtract<HighStPt,LowStPt>::result >::DirT
                          Dir;            ///< The direction that this operator acts in
      typedef typename BuildTwoPointList<LowStPt, HighStPt>::Result
                          StPtList;       ///< The list of all stencil points in this stencil
>>>>>>> bfca79a1

      typedef typename DestFieldType::value_type  AtomicType;  // scalar type

      // Nebo-related internal struct
      // argument is a Nebo expression
      template<typename Arg>
      struct ResultConstructor {
          typedef NeboStencil<Initial, StPtCollection, Arg, DestFieldType> Stencil;
          typedef NeboExpression<Stencil, DestFieldType> Result;
      };

      // Nebo-related internal struct
      // argument is a field
      typedef NeboConstField<Initial, SrcFieldType> FieldArg;
      typedef NeboStencil<Initial, StPtCollection, FieldArg, DestFieldType> FieldStencil;
      typedef NeboExpression<FieldStencil, DestFieldType> FieldResult;

      /**
       *  \brief construct a stencil with the specified coefficients
       *  \param coefLo the coefficient to multiply the (-) side field by
       *  \param coefHi the coefficient to multiply the (+) side field by
       */
      Stencil2( const double coefLo, const double coefHi );

      ~Stencil2();

      /**
       * \brief Apply this operator to the supplied source field to produce the supplied destination field
       * \param src the field that the operator is applied to
       * \param dest the resulting field.
       */
      void apply_to_field( const SrcFieldType& src, DestFieldType& dest ) const;

      /**
       * \brief Nebo's inline operator for scalar values
       * \param src the scalar to which the operator is applied
       */
      inline AtomicType operator ()( const AtomicType src ) const
      {
          return get_minus_coef() * src + get_plus_coef() * src;
      }

      /**
       * \brief Nebo's inline operator for field values
       * \param src the field to which the operator is applied
       */
      inline FieldResult operator ()( const SrcFieldType & src ) const
      {
          return FieldResult(FieldStencil(FieldArg(src), coefCollection_));
      }

      /**
       * \brief Nebo's inline operator for Nebo expressions
       * \param src the Nebo expression to which the operator is applied
       */
      template<typename Arg>
      inline typename ResultConstructor<Arg>::Result operator ()( const NeboExpression<Arg, SrcFieldType> & src ) const
      {
          typedef typename ResultConstructor<Arg>::Stencil Stencil;
          typedef typename ResultConstructor<Arg>::Result Result;
          return Result(Stencil(src.expr(), coefCollection_));
      }

      inline double get_minus_coef() const{ return coefLo_; } ///< get the (-) coefficient
      inline double  get_plus_coef() const{ return coefHi_; } ///< get the (+) coefficient
    };

    /*******************************************************************
     *
     * NOTE: all information in the s2detail namespace is meant only for
     *       use within the Stencil2 class and should not be used elsewhere!
     *
     ******************************************************************/
    namespace s2detail {

      /**
       *  \struct ActiveDir
       *
       *  \brief determines the direction that the operator is acting along
       *
       *  \tparam SrcT the source field type for this 2-point stencil operator
       *  \tparam DestT the destination field type for this 2-point stencil operator
       *
       *  Example:
       *  \code typedef ActiveDir<SrcT,DestT>::type OpDir; \endcode
       */
      template<typename SrcT, typename DestT>
      struct ActiveDir
      {
      private:
        typedef typename Subtract< typename  SrcT::Location::Offset,
                                   typename DestT::Location::Offset >::result  Difference;
      public:
        typedef typename GetNonzeroDir< Difference >::DirT type; ///< the direction that the operator acts in.
      };

      template<typename T> struct ActiveDir<T,T>;  ///< invalid - all Stencil2 must do something.


      /**
       * \struct ExtentsAndOffsets
       * \author James C. Sutherland
       * \brief Provides typedefs for dealing with extents and offsets for Stencil2 operators.
       */
      template<typename SrcT, typename DestT>
      struct ExtentsAndOffsets
      {
      private:
        typedef typename  SrcT::Location::Offset                SFO;            ///< Offset information for Source field
        typedef typename  SrcT::Location::BCExtra               SFBCExtra;      ///< Extra cell information for Source field
        typedef typename DestT::Location::Offset                DFO;            ///< Offset information for Destination field
        typedef typename DestT::Location::BCExtra               DFBCExtra;      ///< Extra cell information for Destination field

      public:

        typedef typename ActiveDir<SrcT,DestT>::type            Dir;            ///< The direction that this operator acts in

        typedef typename UnitTriplet<Dir>::type                 DirUnitVec;     ///< unit vector for the direction that this operator acts in.

        typedef typename Subtract<
            typename Multiply<SFBCExtra,DFBCExtra>::result,
            DirUnitVec>::result::PositiveOrZero                 BCMatchNotOnDir;///< amount to augment for BCExtra along axis that is not Dir

        typedef IndexTriplet<0,0,0>                             Src1Offset;     ///< offset for the first source field
        typedef typename DirUnitVec::Negate                     Src1Extent;     ///< extent modification for the first source field
        typedef typename Add<BCMatchNotOnDir,
            typename Subtract<SFBCExtra,
                DirUnitVec>::result::PositiveOrZero::Negate
            >::result                                           Src1ExtentBC;   ///< amount to augment source extents by if a BC is present

        typedef typename Add<DirUnitVec,Src1Offset>::result     Src2Offset;     ///< offset for the second source field
        typedef Src1Extent                                      Src2Extent;     ///< extent modification for the second source field
        typedef Src1ExtentBC                                    Src2ExtentBC;   ///< additional extent modification if a BC is present

        typedef typename Multiply< DirUnitVec,
            typename Subtract<
              typename Multiply<DirUnitVec,SFO>::result,
              typename Multiply<DirUnitVec,DFO>::result
              >::result
            >::result::PositiveOrZero                           DestOffset;     ///< the offset for the destination field
        typedef Src1Extent                                      DestExtent;     ///< the extent for the destination field
        typedef typename Add<BCMatchNotOnDir,
            typename Subtract<
                typename Multiply<DFO,DFBCExtra>::result,
                typename Multiply< DirUnitVec,
                    typename Multiply<SFO,SFBCExtra>::result
                    >::result
                >::result
            >::result                                           DestExtentBC;   ///< amount to augment destination extents by if a BC is present
      };

    } // namespace s2detail

  }// namespace structured
} // namespace SpatialOps

#endif // SpatialOps_Structured_Stencil_h<|MERGE_RESOLUTION|>--- conflicted
+++ resolved
@@ -61,15 +61,10 @@
       typedef typename structured::LessThan<SrcOffset, DestOffset>::result
                           HighStPt;       ///< The high (second) stencil point location
                                           ///  (relative to the destination point)
-<<<<<<< HEAD
-      typedef typename BuildTwoPointCollection<LowStPt, HighStPt>::Result
-                          StPtCollection;       ///< The collection of all stencil points in this stencil
-=======
       typedef typename structured::GetNonzeroDir< typename structured::Subtract<HighStPt,LowStPt>::result >::DirT
                           Dir;            ///< The direction that this operator acts in
-      typedef typename BuildTwoPointList<LowStPt, HighStPt>::Result
-                          StPtList;       ///< The list of all stencil points in this stencil
->>>>>>> bfca79a1
+      typedef typename BuildTwoPointCollection<LowStPt, HighStPt>::Result
+                          StPtCollection; ///< The collection of all stencil points in this stencil
 
       typedef typename DestFieldType::value_type  AtomicType;  // scalar type
 

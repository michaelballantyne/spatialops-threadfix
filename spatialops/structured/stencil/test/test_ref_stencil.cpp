#include <spatialops/SpatialOpsTools.h>

#include <spatialops/structured/FVStaggeredFieldTypes.h>
#include <spatialops/OperatorDatabase.h>

#include <spatialops/structured/FVTools.h>
#include <spatialops/structured/stencil/FVStaggeredOperatorTypes.h>
#include <spatialops/structured/stencil/StencilBuilder.h>

#include "ReferenceStencil.h"
#include <test/TestHelper.h>

#include <spatialops/Nebo.h>

#include <spatialops/structured/FieldComparisons.h>

#include <boost/program_options.hpp>
namespace po = boost::program_options;

using namespace SpatialOps;
using namespace structured;

#include <stdexcept>
using std::cout;
using std::endl;

//--------------------------------------------------------------------

template<typename Field>
void initialize_field(Field & f)
{
  typename Field::iterator i = f.begin();
  MemoryWindow mw = f.window_with_ghost();
  int xLength = mw.extent(0);
  int yLength = mw.extent(1);
  int zLength = mw.extent(2);

  for(int x = 1; x <= xLength; x++) {
    for(int y = 1; y <= yLength; y++) {
      for(int z = 1; z <= zLength; z++) {
        *i = sin(x +
            y * xLength +
            z * xLength * yLength);
        i++;
      };
    };
  };
};

//--------------------------------------------------------------------

template<typename OpType, typename SrcType, typename DestType>
<<<<<<< HEAD
bool test_stencil2(const IntVec npts,
                   const OperatorDatabase & opdb,
                   bool bc[])
{
  //basic definitions:
  const GhostData  srcGhost(1);
  const GhostData destGhost(1);
  const BoundaryCellInfo  srcBC = BoundaryCellInfo::build< SrcType>(bc[0],bc[1],bc[2]);
  const BoundaryCellInfo destBC = BoundaryCellInfo::build<DestType>(bc[0],bc[1],bc[2]);
  const MemoryWindow mwSrc  = get_window_with_ghost(npts,  srcGhost,  srcBC);
  const MemoryWindow mwDest = get_window_with_ghost(npts, destGhost, destBC);

  SrcType  src ( mwSrc,   srcBC,  srcGhost, NULL );
  DestType ref ( mwDest, destBC, destGhost, NULL );
  DestType test( mwDest, destBC, destGhost, NULL );

  //initialize source field / zero out result fields:
  initialize_field(src);
  ref <<= 0.0;
  test <<= 0.0;

  //get operator:
  typedef typename SpatialOps::structured::OperatorTypeBuilder<OpType,SrcType,DestType>::type Op;
  const Op* const op = opdb.retrieve_operator<Op>();

  //run reference:
  ref_stencil2_apply_to_field(op->get_minus_coef(),
                              op->get_plus_coef(),
                              src,
                              ref);

  //run operator:
  op->apply_to_field(src, test);

  return (test == ref);
=======
bool test_stencil2(IntVec npts,
                   OperatorDatabase & opdb,
                   bool bc[]) {
    //basic definitions:
    const MemoryWindow mwSrc  = get_window_with_ghost<SrcType> (npts, bc[0], bc[1], bc[2]);
    const MemoryWindow mwDest = get_window_with_ghost<DestType>(npts, bc[0], bc[1], bc[2]);
    SrcType  src (mwSrc,  NULL);
    DestType ref (mwDest, NULL);
    DestType test(mwDest, NULL);

    //initialize source field / zero out result fields:
    initialize_field(src);
    ref <<= 0.0;
    test <<= 0.0;

    //get operator:
    typedef typename SpatialOps::structured::OperatorTypeBuilder<OpType,SrcType,DestType>::type Op;
    const Op* const op = opdb.retrieve_operator<Op>();

    //run reference:
    ref_stencil2_apply_to_field(op->coefs().get_coef(0),
                                op->coefs().get_coef(1),
                                src,
                                ref);

    //run operator:
    op->apply_to_field(src, test);

    return (field_equal(test, ref, 0.0));
>>>>>>> b16bfc43
};

//--------------------------------------------------------------------

template<typename OpType, typename SrcType, typename DestType>
bool test_stencil4(const IntVec npts,
                   const OperatorDatabase & opdb,
                   bool bc[])
{
    //basic definitions:
<<<<<<< HEAD
  const GhostData  srcGhost(1);
  const GhostData destGhost(1);
  const BoundaryCellInfo  srcBC = BoundaryCellInfo::build< SrcType>(bc[0],bc[1],bc[2]);
  const BoundaryCellInfo destBC = BoundaryCellInfo::build<DestType>(bc[0],bc[1],bc[2]);
  const MemoryWindow mwSrc  = get_window_with_ghost(npts,  srcGhost,  srcBC);
  const MemoryWindow mwDest = get_window_with_ghost(npts, destGhost, destBC);
  SrcType  src (mwSrc,   srcBC,  srcGhost, NULL);
  DestType ref (mwDest, destBC, destGhost, NULL);
  DestType test(mwDest, destBC, destGhost, NULL);

  //initialize source field / zero out result fields:
  initialize_field(src);
  ref <<= 0.0;
  test <<= 0.0;

  //get operator:
  typedef typename SpatialOps::structured::OperatorTypeBuilder<OpType,SrcType,DestType>::type Op;
  const Op* const op = opdb.retrieve_operator<Op>();

  //run reference:
  ref_stencil4_apply_to_field(op->get_coef1(),
                              op->get_coef2(),
                              op->get_coef3(),
                              op->get_coef4(),
                              src,
                              ref);

  //run operator:
  op->apply_to_field(src, test);

  return (test == ref);
=======
    const MemoryWindow mwSrc  = get_window_with_ghost<SrcType> (npts, bc[0], bc[1], bc[2]);
    const MemoryWindow mwDest = get_window_with_ghost<DestType>(npts, bc[0], bc[1], bc[2]);
    SrcType  src (mwSrc,  NULL);
    DestType ref (mwDest, NULL);
    DestType test(mwDest, NULL);

    //initialize source field / zero out result fields:
    initialize_field(src);
    ref <<= 0.0;
    test <<= 0.0;

    //get operator:
    typedef typename SpatialOps::structured::OperatorTypeBuilder<OpType,SrcType,DestType>::type Op;
    const Op* const op = opdb.retrieve_operator<Op>();

    //run reference:
    ref_stencil4_apply_to_field(op->coefs().get_coef(0),
                                op->coefs().get_coef(1),
                                op->coefs().get_coef(2),
                                op->coefs().get_coef(3),
                                src,
                                ref);

    //run operator:
    op->apply_to_field(src, test);

    return (field_equal(test, ref, 0.0));
>>>>>>> b16bfc43
};

//--------------------------------------------------------------------

template<typename OpType, typename FieldType>
<<<<<<< HEAD
bool test_fd_stencil2(const IntVec npts,
                      const OperatorDatabase & opdb,
                      bool bc[])
{
  //basic definitions:
  const GhostData ghost(1);
  const BoundaryCellInfo bcinfo = BoundaryCellInfo::build<FieldType>(bc[0], bc[1], bc[2]);
  const MemoryWindow mw  = get_window_with_ghost(npts, ghost, bcinfo);
  FieldType src (mw, bcinfo, ghost, NULL);
  FieldType ref (mw, bcinfo, ghost, NULL);
  FieldType test(mw, bcinfo, ghost, NULL);

  //initialize source field / zero out result fields:
  initialize_field(src);
  ref <<= 0.0;
  test <<= 0.0;

  //get operator:
  typedef typename SpatialOps::structured::OperatorTypeBuilder<OpType,FieldType,FieldType>::type Op;
  const Op* const op = opdb.retrieve_operator<Op>();

  //run reference:
  ref_fd_stencil2_apply_to_field<OpType,FieldType>(op->get_minus_coef(),
                                                   op->get_plus_coef(),
                                                   src,
                                                   ref);

  //run operator:
  op->apply_to_field(src, test);

  return (test == ref);
=======
bool test_fd_stencil2(IntVec npts,
                   OperatorDatabase & opdb,
                   bool bc[]) {
    //basic definitions:
    const MemoryWindow mw  = get_window_with_ghost<FieldType> (npts, bc[0], bc[1], bc[2]);
    FieldType src (mw,  NULL);
    FieldType ref (mw, NULL);
    FieldType test(mw, NULL);

    //initialize source field / zero out result fields:
    initialize_field(src);
    ref <<= 0.0;
    test <<= 0.0;

    //get operator:
    typedef typename SpatialOps::structured::OperatorTypeBuilder<OpType,FieldType,FieldType>::type Op;
    const Op* const op = opdb.retrieve_operator<Op>();

    //run reference:
    ref_fd_stencil2_apply_to_field<OpType,FieldType>(op->coefs().get_coef(0),
                                                     op->coefs().get_coef(1),
                                                     src,
                                                     ref);

    //run operator:
    op->apply_to_field(src, test);

    return (field_equal(test, ref, 0.0));
>>>>>>> b16bfc43
};

//--------------------------------------------------------------------

template<typename OpType, typename SrcType, typename DestType>
<<<<<<< HEAD
bool test_null_stencil(const IntVec npts,
                       const OperatorDatabase & opdb,
                       bool bc[])
{
  //basic definitions:
  const GhostData  srcGhost(1);
  const GhostData destGhost(1);
  const BoundaryCellInfo  srcBC = BoundaryCellInfo::build< SrcType>(bc[0],bc[1],bc[2]);
  const BoundaryCellInfo destBC = BoundaryCellInfo::build<DestType>(bc[0],bc[1],bc[2]);
  const MemoryWindow mwSrc  = get_window_with_ghost(npts,  srcGhost,  srcBC);
  const MemoryWindow mwDest = get_window_with_ghost(npts, destGhost, destBC);
  SrcType  src (mwSrc,   srcBC,  srcGhost, NULL);
  DestType ref (mwDest, destBC, destGhost, NULL);
  DestType test(mwDest, destBC, destGhost, NULL);

  //initialize source field / zero out result fields:
  initialize_field(src);
  ref <<= 0.0;
  test <<= 0.0;

  //get operator:
  typedef typename SpatialOps::structured::OperatorTypeBuilder<OpType,SrcType,DestType>::type Op;
  const Op* const op = opdb.retrieve_operator<Op>();

  //run reference:
  ref_null_stencil_apply_to_field(src, ref);

  //run operator:
  op->apply_to_field(src, test);

  return (test == ref);
=======
bool test_null_stencil(IntVec npts,
                       OperatorDatabase & opdb,
                       bool bc[]) {
    //basic definitions:
    const MemoryWindow mwSrc  = get_window_with_ghost<SrcType> (npts, bc[0], bc[1], bc[2]);
    const MemoryWindow mwDest = get_window_with_ghost<DestType>(npts, bc[0], bc[1], bc[2]);
    SrcType  src (mwSrc,  NULL);
    DestType ref (mwDest, NULL);
    DestType test(mwDest, NULL);

    //initialize source field / zero out result fields:
    initialize_field(src);
    ref <<= 0.0;
    test <<= 0.0;

    //get operator:
    typedef typename SpatialOps::structured::OperatorTypeBuilder<OpType,SrcType,DestType>::type Op;
    const Op* const op = opdb.retrieve_operator<Op>();

    //run reference:
    ref_null_stencil_apply_to_field(src, ref);

    //run operator:
    op->apply_to_field(src, test);

    return (field_equal(test, ref, 0.0));
>>>>>>> b16bfc43
};

//--------------------------------------------------------------------

template<typename OpType, typename FieldType>
<<<<<<< HEAD
bool test_box_filter_stencil(const IntVec npts,
                             const OperatorDatabase & opdb,
                             bool bc[])
{
  //basic definitions:
  const GhostData ghost(1);
  const BoundaryCellInfo bcinfo = BoundaryCellInfo::build<FieldType>(bc[0], bc[1], bc[2]);
  const MemoryWindow mw = get_window_with_ghost(npts, ghost, bcinfo);
  FieldType src (mw, bcinfo, ghost, NULL);
  FieldType ref (mw, bcinfo, ghost, NULL);
  FieldType test(mw, bcinfo, ghost, NULL);

  //initialize source field / zero out result fields:
  initialize_field(src);
  ref <<= 0.0;
  test <<= 0.0;

  //get operator:
  typedef typename SpatialOps::structured::OperatorTypeBuilder<OpType,FieldType,FieldType>::type Op;
  const Op* const op = opdb.retrieve_operator<Op>();

  //run reference:
  ref_box_filter_stencil_apply_to_field(src, ref);

  //run operator:
  op->apply_to_field(src, test);

  return (test == ref);
=======
bool test_box_filter_stencil(IntVec npts,
                             OperatorDatabase & opdb,
                             bool bc[]) {
    //basic definitions:
    const MemoryWindow mwSrc  = get_window_with_ghost<FieldType> (npts, bc[0], bc[1], bc[2]);
    const MemoryWindow mwDest = get_window_with_ghost<FieldType>(npts, bc[0], bc[1], bc[2]);
    FieldType src (mwSrc,  NULL);
    FieldType ref (mwDest, NULL);
    FieldType test(mwDest, NULL);

    //initialize source field / zero out result fields:
    initialize_field(src);
    ref <<= 0.0;
    test <<= 0.0;

    //get operator:
    typedef typename SpatialOps::structured::OperatorTypeBuilder<OpType,FieldType,FieldType>::type Op;
    const Op* const op = opdb.retrieve_operator<Op>();

    //run reference:
    ref_box_filter_stencil_apply_to_field(src, ref);

    //run operator:
    op->apply_to_field(src, test);

    return (field_equal(test, ref, 0.0));
>>>>>>> b16bfc43
};

//--------------------------------------------------------------------

template<typename VolField>
inline bool test_basic_stencils(const IntVec npts,
                                const OperatorDatabase & opdb,
                                bool bc[])
{
  typedef typename FaceTypes<VolField>::XFace SurfXField;
  typedef typename FaceTypes<VolField>::YFace SurfYField;
  typedef typename FaceTypes<VolField>::ZFace SurfZField;

  TestHelper status(true);

  if( npts[0] > 1) {
    status( test_stencil2<Interpolant, VolField,   SurfXField>(npts, opdb, bc), "Interpolant VolField -> SurfXField (2)" );
    status( test_stencil2<Gradient,    VolField,   SurfXField>(npts, opdb, bc), "Gradient    VolField -> SurfXField (2)" );
    status( test_stencil2<Divergence,  SurfXField, VolField>  (npts, opdb, bc), "Divergence  SurfXField -> VolField (2)" );
  };

  if( npts[1] > 1) {
    status( test_stencil2<Interpolant, VolField,   SurfYField>(npts, opdb, bc), "Interpolant VolField -> SurfYField (2)" );
    status( test_stencil2<Gradient,    VolField,   SurfYField>(npts, opdb, bc), "Gradient    VolField -> SurfYField (2)" );
    status( test_stencil2<Divergence,  SurfYField, VolField>  (npts, opdb, bc), "Divergence  SurfYField -> VolField (2)" );
  };

  if( npts[2] > 1) {
    status( test_stencil2<Interpolant, VolField,   SurfZField>(npts, opdb, bc), "Interpolant VolField -> SurfZField (2)" );
    status( test_stencil2<Gradient,    VolField,   SurfZField>(npts, opdb, bc), "Gradient    VolField -> SurfZField (2)" );
    status( test_stencil2<Divergence,  SurfZField, VolField>  (npts, opdb, bc), "Divergence  SurfZField -> VolField (2)" );
  };

  return status.ok();
};

//--------------------------------------------------------------------

#define TEST_EXTENTS( SRC, DEST,                                                                                                 \
                      DirT,                                                                                                      \
                      S2Ox,  S2Oy,  S2Oz,                                                                                        \
                      DOx,   DOy,   DOz,                                                                                         \
                      ULx,   ULy,   ULz,                                                                                         \
                      name )                                                                                                     \
    {                                                                                                                            \
      using std::string;                                                                                                         \
      typedef ExtentsAndOffsets<SRC,DEST> Extents;                                                                               \
      status( IsSameType< Extents::Dir,        DirT                          >::result, string(name) + string(" dir"       ) );  \
      status( IsSameType< Extents::Src2Offset, IndexTriplet<S2Ox,S2Oy,S2Oz > >::result, string(name) + string(" s2 offset" ) );  \
      status( IsSameType< Extents::DestOffset, IndexTriplet<DOx, DOy, DOz  > >::result, string(name) + string(" d  offset" ) );  \
      status( IsSameType< Extents::Src1Extent, IndexTriplet<ULx, ULy, ULz  > >::result, string(name) + string(" UB"        ) );  \
    }
//-------------------------------------------------------------------

bool test_compile_time()
{
  using namespace SpatialOps;
  using namespace structured;
  using namespace RefStencil2Detail;

  TestHelper status(false);

  status( IsSameType< ActiveDir< YVolField, SVolField   >::type, YDIR >::result, "YVol->SVol (y)" );
  status( IsSameType< ActiveDir< YVolField, XSurfYField >::type, XDIR >::result, "YVol->ZSY  (x)" );
  status( IsSameType< ActiveDir< YVolField, ZSurfYField >::type, ZDIR >::result, "YVol->ZSY  (z)" );

  status( IsSameType< ActiveDir< ZVolField, SVolField   >::type, ZDIR >::result, "ZVol->SVol (z)" );
  status( IsSameType< ActiveDir< ZVolField, XSurfZField >::type, XDIR >::result, "ZVol->XSZ  (x)" );
  status( IsSameType< ActiveDir< ZVolField, YSurfZField >::type, YDIR >::result, "ZVol->YSZ  (y)" );

  status( IsSameType< ActiveDir< SVolField, XVolField >::type, XDIR >::result, "SVol->XVol (x)" );
  status( IsSameType< ActiveDir< SVolField, YVolField >::type, YDIR >::result, "SVol->YVol (y)" );
  status( IsSameType< ActiveDir< SVolField, ZVolField >::type, ZDIR >::result, "SVol->ZVol (z)" );

  TEST_EXTENTS( SVolField, SSurfXField, XDIR,  1,0,0,  1,0,0,  -1, 0, 0,  "SVol->SSX" )
  TEST_EXTENTS( SVolField, SSurfYField, YDIR,  0,1,0,  0,1,0,   0,-1, 0,  "SVol->SSY" )
  TEST_EXTENTS( SVolField, SSurfZField, ZDIR,  0,0,1,  0,0,1,   0, 0,-1,  "SVol->SSZ" )
  TEST_EXTENTS( SSurfXField, SVolField, XDIR,  1,0,0,  0,0,0,  -1, 0, 0,  "SSX->SVol" )
  TEST_EXTENTS( SSurfYField, SVolField, YDIR,  0,1,0,  0,0,0,   0,-1, 0,  "SSY->SVol" )
  TEST_EXTENTS( SSurfZField, SVolField, ZDIR,  0,0,1,  0,0,0,   0, 0,-1,  "SSZ->SVol" )

  TEST_EXTENTS( XVolField, XSurfXField, XDIR,  1,0,0,  0,0,0,  -1, 0, 0,  "XVol->XSX" )
  TEST_EXTENTS( XVolField, XSurfYField, YDIR,  0,1,0,  0,1,0,   0,-1, 0,  "XVol->XSY" )
  TEST_EXTENTS( XVolField, XSurfZField, ZDIR,  0,0,1,  0,0,1,   0, 0,-1,  "XVol->XSZ" )

  TEST_EXTENTS( XSurfXField, XVolField, XDIR,  1,0,0,  1,0,0,  -1, 0, 0,  "XSX->XVol" )
  TEST_EXTENTS( XSurfYField, XVolField, YDIR,  0,1,0,  0,0,0,   0,-1, 0,  "XSY->XVol" )
  TEST_EXTENTS( XSurfZField, XVolField, ZDIR,  0,0,1,  0,0,0,   0, 0,-1,  "XSZ->XVol" )

  TEST_EXTENTS( YVolField, YSurfXField, XDIR,  1,0,0,  1,0,0,  -1, 0, 0,  "YVol->YSX" )
  TEST_EXTENTS( YVolField, YSurfYField, YDIR,  0,1,0,  0,0,0,   0,-1, 0,  "YVol->YSY" )
  TEST_EXTENTS( YVolField, YSurfZField, ZDIR,  0,0,1,  0,0,1,   0, 0,-1,  "YVol->YSZ" )
  TEST_EXTENTS( YSurfXField, YVolField, XDIR,  1,0,0,  0,0,0,  -1, 0, 0,  "YSX->YVol" )
  TEST_EXTENTS( YSurfYField, YVolField, YDIR,  0,1,0,  0,1,0,   0,-1, 0,  "YSY->YVol" )
  TEST_EXTENTS( YSurfZField, YVolField, ZDIR,  0,0,1,  0,0,0,   0, 0,-1,  "YSZ->YVol" )

  TEST_EXTENTS( ZVolField, ZSurfXField, XDIR,  1,0,0,  1,0,0,  -1, 0, 0,  "ZVol->ZSX" )
  TEST_EXTENTS( ZVolField, ZSurfYField, YDIR,  0,1,0,  0,1,0,   0,-1, 0,  "ZVol->ZSY" )
  TEST_EXTENTS( ZVolField, ZSurfZField, ZDIR,  0,0,1,  0,0,0,   0, 0,-1,  "ZVol->ZSZ" )
  TEST_EXTENTS( ZSurfXField, ZVolField, XDIR,  1,0,0,  0,0,0,  -1, 0, 0,  "ZSX->ZVol" )
  TEST_EXTENTS( ZSurfYField, ZVolField, YDIR,  0,1,0,  0,0,0,   0,-1, 0,  "ZSY->ZVol" )
  TEST_EXTENTS( ZSurfZField, ZVolField, ZDIR,  0,0,1,  0,0,1,   0, 0,-1,  "ZSZ->ZVol" )

  TEST_EXTENTS( XVolField, SVolField,   XDIR,  1,0,0,  0,0,0,  -1, 0, 0,  "XVol->SVol" )
  TEST_EXTENTS( XVolField, YSurfXField, YDIR,  0,1,0,  0,1,0,   0,-1, 0,  "XVol->YSX"  )
  TEST_EXTENTS( XVolField, ZSurfXField, ZDIR,  0,0,1,  0,0,1,   0, 0,-1,  "XVol->ZSX"  )

  return status.ok();
}

//--------------------------------------------------------------------

int main( int iarg, char* carg[] )
{
  int nx, ny, nz;
  bool bc[] = { false, false, false };

  {
    po::options_description desc("Supported Options");
    desc.add_options()
      ( "help", "print help message\n" )
      ( "nx",  po::value<int>(&nx)->default_value(11), "number of points in x-dir for base mesh" )
      ( "ny",  po::value<int>(&ny)->default_value(11), "number of points in y-dir for base mesh" )
      ( "nz",  po::value<int>(&nz)->default_value(11), "number of points in z-dir for base mesh" )
      ( "bcx", "physical boundary on +x side?" )
      ( "bcy", "physical boundary on +y side?" )
      ( "bcz", "physical boundary on +z side?" );

    po::variables_map args;
    po::store( po::parse_command_line(iarg,carg,desc), args );
    po::notify(args);

    if( args.count("bcx") ) bc[0] = true;
    if( args.count("bcy") ) bc[1] = true;
    if( args.count("bcz") ) bc[2] = true;

    if( args.count("help") ){
      cout << desc << endl
           << "Examples:" << endl
           << " test_stencil --nx 5 --ny 10 --nz 3 --bcx" << endl
           << " test_stencil --bcx --bcy --bcz" << endl
           << " test_stencil --nx 50 --bcz" << endl
           << endl;
      return -1;
    }
  }

  TestHelper status( true );
  const IntVec npts(nx,ny,nz);

  {
    const std::string bcx = bc[0] ? "ON" : "OFF";
    const std::string bcy = bc[1] ? "ON" : "OFF";
    const std::string bcz = bc[2] ? "ON" : "OFF";
    cout << "Run information: " << endl
         << "  bcx    : " << bcx << endl
         << "  bcy    : " << bcy << endl
         << "  bcz    : " << bcz << endl
         << "  domain : " << npts << endl
         << endl;
  }

  status( test_compile_time(), "Compile time type introspection tests" );
  cout << endl;

  const double length = 10.0;

  OperatorDatabase opdb;
  build_stencils( npts[0], npts[1], npts[2], length, length, length, opdb );

  try{
      //Stencil2 tests:

      status( test_basic_stencils<SVolField>(npts, opdb, bc), "SVol operators");
      if( npts[0]>1 ) { status( test_basic_stencils<XVolField>(npts, opdb, bc), "XVol operators"); };
      if( npts[1]>1 ) { status( test_basic_stencils<YVolField>(npts, opdb, bc), "YVol operators"); };
      if( npts[2]>1 ) { status( test_basic_stencils<ZVolField>(npts, opdb, bc), "ZVol operators"); };

      if( npts[0]>1 & npts[1]>1 ) status( test_stencil2<Interpolant, XVolField, YSurfXField>(npts, opdb, bc), "Interpolant XVolField -> YSurfXField (2)" );
      if( npts[0]>1 & npts[1]>1 ) status( test_stencil2<Gradient,    XVolField, YSurfXField>(npts, opdb, bc), "Gradient    XVolField -> YSurfXField (2)" );

      if( npts[0]>1 & npts[2]>1 ) status( test_stencil2<Interpolant, XVolField, ZSurfXField>(npts, opdb, bc), "Interpolant XVolField -> ZSurfXField (2)" );
      if( npts[0]>1 & npts[2]>1 ) status( test_stencil2<Gradient,    XVolField, ZSurfXField>(npts, opdb, bc), "Gradient    XVolField -> ZSurfXField (2)" );

      if( npts[1]>1 & npts[0]>1 ) status( test_stencil2<Interpolant, YVolField, XSurfYField>(npts, opdb, bc), "Interpolant YVolField -> XSurfYField (2)" );
      if( npts[1]>1 & npts[0]>1 ) status( test_stencil2<Gradient,    YVolField, XSurfYField>(npts, opdb, bc), "Gradient    YVolField -> XSurfYField (2)" );

      if( npts[1]>1 & npts[2]>1 ) status( test_stencil2<Interpolant, YVolField, ZSurfYField>(npts, opdb, bc), "Interpolant YVolField -> ZSurfYField (2)" );
      if( npts[1]>1 & npts[2]>1 ) status( test_stencil2<Gradient,    YVolField, ZSurfYField>(npts, opdb, bc), "Gradient    YVolField -> ZSurfYField (2)" );

      if( npts[2]>1 & npts[0]>1 ) status( test_stencil2<Interpolant, ZVolField, XSurfZField>(npts, opdb, bc), "Interpolant ZVolField -> XSurfZField (2)" );
      if( npts[2]>1 & npts[0]>1 ) status( test_stencil2<Gradient,    ZVolField, XSurfZField>(npts, opdb, bc), "Gradient    ZVolField -> XSurfZField (2)" );

      if( npts[2]>1 & npts[1]>1 ) status( test_stencil2<Interpolant, ZVolField, YSurfZField>(npts, opdb, bc), "Interpolant ZVolField -> YSurfZField (2)" );
      if( npts[2]>1 & npts[1]>1 ) status( test_stencil2<Gradient,    ZVolField, YSurfZField>(npts, opdb, bc), "Gradient    ZVolField -> YSurfZField (2)" );

      if( npts[0]>1 ) status( test_stencil2<Interpolant, SVolField, XVolField>(npts, opdb, bc), "Interpolant SVolField -> XVolField (2)" );
      if( npts[0]>1 ) status( test_stencil2<Gradient,    SVolField, XVolField>(npts, opdb, bc), "Gradient    SVolField -> XVolField (2)" );

      if( npts[1]>1 ) status( test_stencil2<Interpolant, SVolField, YVolField>(npts, opdb, bc), "Interpolant SVolField -> YVolField (2)" );
      if( npts[1]>1 ) status( test_stencil2<Gradient,    SVolField, YVolField>(npts, opdb, bc), "Gradient    SVolField -> YVolField (2)" );

      if( npts[2]>1 ) status( test_stencil2<Interpolant, SVolField, ZVolField>(npts, opdb, bc), "Interpolant SVolField -> ZVolField (2)" );
      if( npts[2]>1 ) status( test_stencil2<Gradient,    SVolField, ZVolField>(npts, opdb, bc), "Gradient    SVolField -> ZVolField (2)" );

      if( npts[0]>1 ) status( test_stencil2<Interpolant, XVolField, SVolField>(npts, opdb, bc), "Interpolant XVolField -> SVolField (2)" );
      if( npts[0]>1 ) status( test_stencil2<Gradient,    XVolField, SVolField>(npts, opdb, bc), "Gradient    XVolField -> SVolField (2)" );

      if( npts[1]>1 ) status( test_stencil2<Interpolant, YVolField, SVolField>(npts, opdb, bc), "Interpolant YVolField -> SVolField (2)" );
      if( npts[1]>1 ) status( test_stencil2<Gradient,    YVolField, SVolField>(npts, opdb, bc), "Gradient    YVolField -> SVolField (2)" );

      if( npts[2]>1 ) status( test_stencil2<Interpolant, ZVolField, SVolField>(npts, opdb, bc), "Interpolant ZVolField -> SVolField (2)" );
      if( npts[2]>1 ) status( test_stencil2<Gradient,    ZVolField, SVolField>(npts, opdb, bc), "Gradient    ZVolField -> SVolField (2)" );

      if( npts[0]>1 ) status( test_stencil2<Interpolant, XSurfXField, XVolField>(npts, opdb, bc), "Interpolant XSurfXField -> XVolField (2)" );
      if( npts[1]>1 ) status( test_stencil2<Interpolant, XSurfYField, XVolField>(npts, opdb, bc), "Interpolant XSurfYField -> XVolField (2)" );
      if( npts[2]>1 ) status( test_stencil2<Interpolant, XSurfZField, XVolField>(npts, opdb, bc), "Interpolant XSurfZField -> XVolField (2)" );

      if( npts[0]>1 ) status( test_stencil2<Interpolant, YSurfXField, YVolField>(npts, opdb, bc), "Interpolant YSurfXField -> YVolField (2)" );
      if( npts[1]>1 ) status( test_stencil2<Interpolant, YSurfYField, YVolField>(npts, opdb, bc), "Interpolant YSurfYField -> YVolField (2)" );
      if( npts[2]>1 ) status( test_stencil2<Interpolant, YSurfZField, YVolField>(npts, opdb, bc), "Interpolant YSurfZField -> YVolField (2)" );

      if( npts[0]>1 ) status( test_stencil2<Interpolant, ZSurfXField, ZVolField>(npts, opdb, bc), "Interpolant ZSurfXField -> ZVolField (2)" );
      if( npts[1]>1 ) status( test_stencil2<Interpolant, ZSurfYField, ZVolField>(npts, opdb, bc), "Interpolant ZSurfYField -> ZVolField (2)" );
      if( npts[2]>1 ) status( test_stencil2<Interpolant, ZSurfZField, ZVolField>(npts, opdb, bc), "Interpolant ZSurfZField -> ZVolField (2)" );

      //Stencil4 tests:

      if( npts[0]>1 & npts[1]>1 ) status( test_stencil4<Interpolant, SVolField, XSurfYField>(npts, opdb, bc), "Interpolant SVolField -> XSurfYField (4)" );
      if( npts[0]>1 & npts[2]>1 ) status( test_stencil4<Interpolant, SVolField, XSurfZField>(npts, opdb, bc), "Interpolant SVolField -> XSurfZField (4)" );

      if( npts[1]>1 & npts[0]>1 ) status( test_stencil4<Interpolant, SVolField, YSurfXField>(npts, opdb, bc), "Interpolant SVolField -> YSurfXField (4)" );
      if( npts[1]>1 & npts[2]>1 ) status( test_stencil4<Interpolant, SVolField, YSurfZField>(npts, opdb, bc), "Interpolant SVolField -> YSurfZField (4)" );

      if( npts[2]>1 & npts[0]>1 ) status( test_stencil4<Interpolant, SVolField, ZSurfXField>(npts, opdb, bc), "Interpolant SVolField -> ZSurfXField (4)" );
      if( npts[2]>1 & npts[1]>1 ) status( test_stencil4<Interpolant, SVolField, ZSurfYField>(npts, opdb, bc), "Interpolant SVolField -> ZSurfYField (4)" );

      if( npts[0]>1 & npts[1]>1 ) status( test_stencil4<Interpolant, XSurfYField, SVolField>(npts, opdb, bc), "Interpolant XSurfYField -> SVolField (4)" );
      if( npts[0]>1 & npts[2]>1 ) status( test_stencil4<Interpolant, XSurfZField, SVolField>(npts, opdb, bc), "Interpolant XSurfZField -> SVolField (4)" );

      if( npts[1]>1 & npts[0]>1 ) status( test_stencil4<Interpolant, YSurfXField, SVolField>(npts, opdb, bc), "Interpolant YSurfXField -> SVolField (4)" );
      if( npts[1]>1 & npts[2]>1 ) status( test_stencil4<Interpolant, YSurfZField, SVolField>(npts, opdb, bc), "Interpolant YSurfZField -> SVolField (4)" );

      if( npts[2]>1 & npts[0]>1 ) status( test_stencil4<Interpolant, ZSurfXField, SVolField>(npts, opdb, bc), "Interpolant ZSurfXField -> SVolField (4)" );
      if( npts[2]>1 & npts[1]>1 ) status( test_stencil4<Interpolant, ZSurfYField, SVolField>(npts, opdb, bc), "Interpolant ZSurfYField -> SVolField (4)" );

      if( npts[0]>1 & npts[1]>1 ) status( test_stencil4<Interpolant, XVolField, YVolField>(npts, opdb, bc), "Interpolant XVolField -> YVolField (4)" );
      if( npts[0]>1 & npts[2]>1 ) status( test_stencil4<Interpolant, XVolField, ZVolField>(npts, opdb, bc), "Interpolant XVolField -> ZVolField (4)" );

      if( npts[1]>1 & npts[0]>1 ) status( test_stencil4<Interpolant, YVolField, XVolField>(npts, opdb, bc), "Interpolant YVolField -> XVolField (4)" );
      if( npts[1]>1 & npts[2]>1 ) status( test_stencil4<Interpolant, YVolField, ZVolField>(npts, opdb, bc), "Interpolant YVolField -> ZVolField (4)" );

      if( npts[2]>1 & npts[0]>1 ) status( test_stencil4<Interpolant, ZVolField, XVolField>(npts, opdb, bc), "Interpolant ZVolField -> XVolField (4)" );
      if( npts[2]>1 & npts[1]>1 ) status( test_stencil4<Interpolant, ZVolField, YVolField>(npts, opdb, bc), "Interpolant ZVolField -> YVolField (4)" );

      //Finite Difference (FDStencil2) tests:

      if( npts[0]>1 ) status( test_fd_stencil2<InterpolantX, SVolField>(npts, opdb, bc), "InterpolantX SVolField -> SVolField (FD 2)" );
      if( npts[1]>1 ) status( test_fd_stencil2<InterpolantY, SVolField>(npts, opdb, bc), "InterpolantY SVolField -> SVolField (FD 2)" );
      if( npts[2]>1 ) status( test_fd_stencil2<InterpolantZ, SVolField>(npts, opdb, bc), "InterpolantZ SVolField -> SVolField (FD 2)" );

      if( npts[0]>1 ) status( test_fd_stencil2<GradientX, SVolField>(npts, opdb, bc), "GradientX    SVolField -> SVolField (FD 2)" );
      if( npts[1]>1 ) status( test_fd_stencil2<GradientY, SVolField>(npts, opdb, bc), "GradientY    SVolField -> SVolField (FD 2)" );
      if( npts[2]>1 ) status( test_fd_stencil2<GradientZ, SVolField>(npts, opdb, bc), "GradientZ    SVolField -> SVolField (FD 2)" );

      if( npts[0]>1 ) status( test_fd_stencil2<InterpolantX, XVolField>(npts, opdb, bc), "InterpolantX XVolField -> XVolField (FD 2)" );
      if( npts[1]>1 ) status( test_fd_stencil2<InterpolantY, XVolField>(npts, opdb, bc), "InterpolantY XVolField -> XVolField (FD 2)" );
      if( npts[2]>1 ) status( test_fd_stencil2<InterpolantZ, XVolField>(npts, opdb, bc), "InterpolantZ XVolField -> XVolField (FD 2)" );

      if( npts[0]>1 ) status( test_fd_stencil2<GradientX, XVolField>(npts, opdb, bc), "GradientX    XVolField -> XVolField (FD 2)" );
      if( npts[1]>1 ) status( test_fd_stencil2<GradientY, XVolField>(npts, opdb, bc), "GradientY    XVolField -> XVolField (FD 2)" );
      if( npts[2]>1 ) status( test_fd_stencil2<GradientZ, XVolField>(npts, opdb, bc), "GradientZ    XVolField -> XVolField (FD 2)" );

      if( npts[0]>1 ) status( test_fd_stencil2<InterpolantX, YVolField>(npts, opdb, bc), "InterpolantX YVolField -> YVolField (FD 2)" );
      if( npts[1]>1 ) status( test_fd_stencil2<InterpolantY, YVolField>(npts, opdb, bc), "InterpolantY YVolField -> YVolField (FD 2)" );
      if( npts[2]>1 ) status( test_fd_stencil2<InterpolantZ, YVolField>(npts, opdb, bc), "InterpolantZ YVolField -> YVolField (FD 2)" );

      if( npts[0]>1 ) status( test_fd_stencil2<GradientX, YVolField>(npts, opdb, bc), "GradientX    YVolField -> YVolField (FD 2)" );
      if( npts[1]>1 ) status( test_fd_stencil2<GradientY, YVolField>(npts, opdb, bc), "GradientY    YVolField -> YVolField (FD 2)" );
      if( npts[2]>1 ) status( test_fd_stencil2<GradientZ, YVolField>(npts, opdb, bc), "GradientZ    YVolField -> YVolField (FD 2)" );

      if( npts[0]>1 ) status( test_fd_stencil2<InterpolantX, ZVolField>(npts, opdb, bc), "InterpolantX ZVolField -> ZVolField (FD 2)" );
      if( npts[1]>1 ) status( test_fd_stencil2<InterpolantY, ZVolField>(npts, opdb, bc), "InterpolantY ZVolField -> ZVolField (FD 2)" );
      if( npts[2]>1 ) status( test_fd_stencil2<InterpolantZ, ZVolField>(npts, opdb, bc), "InterpolantZ ZVolField -> ZVolField (FD 2)" );

      if( npts[0]>1 ) status( test_fd_stencil2<GradientX, ZVolField>(npts, opdb, bc), "GradientX    ZVolField -> ZVolField (FD 2)" );
      if( npts[1]>1 ) status( test_fd_stencil2<GradientY, ZVolField>(npts, opdb, bc), "GradientY    ZVolField -> ZVolField (FD 2)" );
      if( npts[2]>1 ) status( test_fd_stencil2<GradientZ, ZVolField>(npts, opdb, bc), "GradientZ    ZVolField -> ZVolField (FD 2)" );

      //NullStencil tests:
      status( test_null_stencil<Interpolant, SVolField, SVolField>(npts, opdb, bc), "Interpolant SVolField -> SVolField (Null)" );
      status( test_null_stencil<Interpolant, XVolField, XVolField>(npts, opdb, bc), "Interpolant XVolField -> XVolField (Null)" );
      status( test_null_stencil<Interpolant, YVolField, YVolField>(npts, opdb, bc), "Interpolant YVolField -> YVolField (Null)" );
      status( test_null_stencil<Interpolant, ZVolField, ZVolField>(npts, opdb, bc), "Interpolant ZVolField -> ZVolField (Null)" );

      status( test_null_stencil<Interpolant, XVolField, SSurfXField>(npts, opdb, bc), "Interpolant XVolField -> SSurfXField (Null)" );
      status( test_null_stencil<Interpolant, YVolField, SSurfYField>(npts, opdb, bc), "Interpolant YVolField -> SSurfYField (Null)" );
      status( test_null_stencil<Interpolant, ZVolField, SSurfZField>(npts, opdb, bc), "Interpolant ZVolField -> SSurfZField (Null)" );

      status( test_null_stencil<Interpolant, SVolField, XSurfXField>(npts, opdb, bc), "Interpolant SVolField -> XSurfXField (Null)" );
      status( test_null_stencil<Interpolant, SVolField, YSurfYField>(npts, opdb, bc), "Interpolant SVolField -> YSurfYField (Null)" );
      status( test_null_stencil<Interpolant, SVolField, ZSurfZField>(npts, opdb, bc), "Interpolant SVolField -> ZSurfZField (Null)" );

      //Box filter tests:
      status( test_box_filter_stencil<Filter, SVolField>(npts, opdb, bc), "Filter SVolField -> SVolField (box filter)" );
      status( test_box_filter_stencil<Filter, XVolField>(npts, opdb, bc), "Filter XVolField -> XVolField (box filter)" );
      status( test_box_filter_stencil<Filter, YVolField>(npts, opdb, bc), "Filter YVolField -> YVolField (box filter)" );
      status( test_box_filter_stencil<Filter, ZVolField>(npts, opdb, bc), "Filter ZVolField -> ZVolField (box filter)" );

      if( status.ok() ){
          cout << "ALL TESTS PASSED :)" << endl;
          return 0;
      }
  }
  catch( std::exception& e ){
      cout << e.what() << endl;
  }

  cout << "******************************" << endl
       << " At least one test FAILED! :(" << endl
       << "******************************" << endl;
  return -1;
}

//--------------------------------------------------------------------
<|MERGE_RESOLUTION|>--- conflicted
+++ resolved
@@ -50,7 +50,6 @@
 //--------------------------------------------------------------------
 
 template<typename OpType, typename SrcType, typename DestType>
-<<<<<<< HEAD
 bool test_stencil2(const IntVec npts,
                    const OperatorDatabase & opdb,
                    bool bc[])
@@ -77,46 +76,15 @@
   const Op* const op = opdb.retrieve_operator<Op>();
 
   //run reference:
-  ref_stencil2_apply_to_field(op->get_minus_coef(),
-                              op->get_plus_coef(),
+  ref_stencil2_apply_to_field(op->coefs().get_coef(0),
+                              op->coefs().get_coef(1),
                               src,
                               ref);
 
   //run operator:
   op->apply_to_field(src, test);
 
-  return (test == ref);
-=======
-bool test_stencil2(IntVec npts,
-                   OperatorDatabase & opdb,
-                   bool bc[]) {
-    //basic definitions:
-    const MemoryWindow mwSrc  = get_window_with_ghost<SrcType> (npts, bc[0], bc[1], bc[2]);
-    const MemoryWindow mwDest = get_window_with_ghost<DestType>(npts, bc[0], bc[1], bc[2]);
-    SrcType  src (mwSrc,  NULL);
-    DestType ref (mwDest, NULL);
-    DestType test(mwDest, NULL);
-
-    //initialize source field / zero out result fields:
-    initialize_field(src);
-    ref <<= 0.0;
-    test <<= 0.0;
-
-    //get operator:
-    typedef typename SpatialOps::structured::OperatorTypeBuilder<OpType,SrcType,DestType>::type Op;
-    const Op* const op = opdb.retrieve_operator<Op>();
-
-    //run reference:
-    ref_stencil2_apply_to_field(op->coefs().get_coef(0),
-                                op->coefs().get_coef(1),
-                                src,
-                                ref);
-
-    //run operator:
-    op->apply_to_field(src, test);
-
-    return (field_equal(test, ref, 0.0));
->>>>>>> b16bfc43
+  return (field_equal(test, ref, 0.0));
 };
 
 //--------------------------------------------------------------------
@@ -125,145 +93,6 @@
 bool test_stencil4(const IntVec npts,
                    const OperatorDatabase & opdb,
                    bool bc[])
-{
-    //basic definitions:
-<<<<<<< HEAD
-  const GhostData  srcGhost(1);
-  const GhostData destGhost(1);
-  const BoundaryCellInfo  srcBC = BoundaryCellInfo::build< SrcType>(bc[0],bc[1],bc[2]);
-  const BoundaryCellInfo destBC = BoundaryCellInfo::build<DestType>(bc[0],bc[1],bc[2]);
-  const MemoryWindow mwSrc  = get_window_with_ghost(npts,  srcGhost,  srcBC);
-  const MemoryWindow mwDest = get_window_with_ghost(npts, destGhost, destBC);
-  SrcType  src (mwSrc,   srcBC,  srcGhost, NULL);
-  DestType ref (mwDest, destBC, destGhost, NULL);
-  DestType test(mwDest, destBC, destGhost, NULL);
-
-  //initialize source field / zero out result fields:
-  initialize_field(src);
-  ref <<= 0.0;
-  test <<= 0.0;
-
-  //get operator:
-  typedef typename SpatialOps::structured::OperatorTypeBuilder<OpType,SrcType,DestType>::type Op;
-  const Op* const op = opdb.retrieve_operator<Op>();
-
-  //run reference:
-  ref_stencil4_apply_to_field(op->get_coef1(),
-                              op->get_coef2(),
-                              op->get_coef3(),
-                              op->get_coef4(),
-                              src,
-                              ref);
-
-  //run operator:
-  op->apply_to_field(src, test);
-
-  return (test == ref);
-=======
-    const MemoryWindow mwSrc  = get_window_with_ghost<SrcType> (npts, bc[0], bc[1], bc[2]);
-    const MemoryWindow mwDest = get_window_with_ghost<DestType>(npts, bc[0], bc[1], bc[2]);
-    SrcType  src (mwSrc,  NULL);
-    DestType ref (mwDest, NULL);
-    DestType test(mwDest, NULL);
-
-    //initialize source field / zero out result fields:
-    initialize_field(src);
-    ref <<= 0.0;
-    test <<= 0.0;
-
-    //get operator:
-    typedef typename SpatialOps::structured::OperatorTypeBuilder<OpType,SrcType,DestType>::type Op;
-    const Op* const op = opdb.retrieve_operator<Op>();
-
-    //run reference:
-    ref_stencil4_apply_to_field(op->coefs().get_coef(0),
-                                op->coefs().get_coef(1),
-                                op->coefs().get_coef(2),
-                                op->coefs().get_coef(3),
-                                src,
-                                ref);
-
-    //run operator:
-    op->apply_to_field(src, test);
-
-    return (field_equal(test, ref, 0.0));
->>>>>>> b16bfc43
-};
-
-//--------------------------------------------------------------------
-
-template<typename OpType, typename FieldType>
-<<<<<<< HEAD
-bool test_fd_stencil2(const IntVec npts,
-                      const OperatorDatabase & opdb,
-                      bool bc[])
-{
-  //basic definitions:
-  const GhostData ghost(1);
-  const BoundaryCellInfo bcinfo = BoundaryCellInfo::build<FieldType>(bc[0], bc[1], bc[2]);
-  const MemoryWindow mw  = get_window_with_ghost(npts, ghost, bcinfo);
-  FieldType src (mw, bcinfo, ghost, NULL);
-  FieldType ref (mw, bcinfo, ghost, NULL);
-  FieldType test(mw, bcinfo, ghost, NULL);
-
-  //initialize source field / zero out result fields:
-  initialize_field(src);
-  ref <<= 0.0;
-  test <<= 0.0;
-
-  //get operator:
-  typedef typename SpatialOps::structured::OperatorTypeBuilder<OpType,FieldType,FieldType>::type Op;
-  const Op* const op = opdb.retrieve_operator<Op>();
-
-  //run reference:
-  ref_fd_stencil2_apply_to_field<OpType,FieldType>(op->get_minus_coef(),
-                                                   op->get_plus_coef(),
-                                                   src,
-                                                   ref);
-
-  //run operator:
-  op->apply_to_field(src, test);
-
-  return (test == ref);
-=======
-bool test_fd_stencil2(IntVec npts,
-                   OperatorDatabase & opdb,
-                   bool bc[]) {
-    //basic definitions:
-    const MemoryWindow mw  = get_window_with_ghost<FieldType> (npts, bc[0], bc[1], bc[2]);
-    FieldType src (mw,  NULL);
-    FieldType ref (mw, NULL);
-    FieldType test(mw, NULL);
-
-    //initialize source field / zero out result fields:
-    initialize_field(src);
-    ref <<= 0.0;
-    test <<= 0.0;
-
-    //get operator:
-    typedef typename SpatialOps::structured::OperatorTypeBuilder<OpType,FieldType,FieldType>::type Op;
-    const Op* const op = opdb.retrieve_operator<Op>();
-
-    //run reference:
-    ref_fd_stencil2_apply_to_field<OpType,FieldType>(op->coefs().get_coef(0),
-                                                     op->coefs().get_coef(1),
-                                                     src,
-                                                     ref);
-
-    //run operator:
-    op->apply_to_field(src, test);
-
-    return (field_equal(test, ref, 0.0));
->>>>>>> b16bfc43
-};
-
-//--------------------------------------------------------------------
-
-template<typename OpType, typename SrcType, typename DestType>
-<<<<<<< HEAD
-bool test_null_stencil(const IntVec npts,
-                       const OperatorDatabase & opdb,
-                       bool bc[])
 {
   //basic definitions:
   const GhostData  srcGhost(1);
@@ -286,46 +115,94 @@
   const Op* const op = opdb.retrieve_operator<Op>();
 
   //run reference:
-  ref_null_stencil_apply_to_field(src, ref);
+  ref_stencil4_apply_to_field(op->coefs().get_coef(0),
+                              op->coefs().get_coef(1),
+                              op->coefs().get_coef(2),
+                              op->coefs().get_coef(3),
+                              src,
+                              ref);
 
   //run operator:
   op->apply_to_field(src, test);
 
-  return (test == ref);
-=======
-bool test_null_stencil(IntVec npts,
-                       OperatorDatabase & opdb,
-                       bool bc[]) {
-    //basic definitions:
-    const MemoryWindow mwSrc  = get_window_with_ghost<SrcType> (npts, bc[0], bc[1], bc[2]);
-    const MemoryWindow mwDest = get_window_with_ghost<DestType>(npts, bc[0], bc[1], bc[2]);
-    SrcType  src (mwSrc,  NULL);
-    DestType ref (mwDest, NULL);
-    DestType test(mwDest, NULL);
-
-    //initialize source field / zero out result fields:
-    initialize_field(src);
-    ref <<= 0.0;
-    test <<= 0.0;
-
-    //get operator:
-    typedef typename SpatialOps::structured::OperatorTypeBuilder<OpType,SrcType,DestType>::type Op;
-    const Op* const op = opdb.retrieve_operator<Op>();
-
-    //run reference:
-    ref_null_stencil_apply_to_field(src, ref);
-
-    //run operator:
-    op->apply_to_field(src, test);
-
-    return (field_equal(test, ref, 0.0));
->>>>>>> b16bfc43
+  return (field_equal(test, ref, 0.0));
 };
 
 //--------------------------------------------------------------------
 
 template<typename OpType, typename FieldType>
-<<<<<<< HEAD
+bool test_fd_stencil2(const IntVec npts,
+                      const OperatorDatabase & opdb,
+                      bool bc[])
+{
+  //basic definitions:
+  const GhostData ghost(1);
+  const BoundaryCellInfo bcinfo = BoundaryCellInfo::build<FieldType>(bc[0], bc[1], bc[2]);
+  const MemoryWindow mw  = get_window_with_ghost(npts, ghost, bcinfo);
+  FieldType src (mw, bcinfo, ghost, NULL);
+  FieldType ref (mw, bcinfo, ghost, NULL);
+  FieldType test(mw, bcinfo, ghost, NULL);
+
+  //initialize source field / zero out result fields:
+  initialize_field(src);
+  ref <<= 0.0;
+  test <<= 0.0;
+
+  //get operator:
+  typedef typename SpatialOps::structured::OperatorTypeBuilder<OpType,FieldType,FieldType>::type Op;
+  const Op* const op = opdb.retrieve_operator<Op>();
+
+  //run reference:
+  ref_fd_stencil2_apply_to_field<OpType,FieldType>(op->coefs().get_coef(0),
+                                                   op->coefs().get_coef(1),
+                                                   src,
+                                                   ref);
+
+  //run operator:
+  op->apply_to_field(src, test);
+
+  return (field_equal(test, ref, 0.0));
+};
+
+//--------------------------------------------------------------------
+
+template<typename OpType, typename SrcType, typename DestType>
+bool test_null_stencil(const IntVec npts,
+                       const OperatorDatabase & opdb,
+                       bool bc[])
+{
+  //basic definitions:
+  const GhostData  srcGhost(1);
+  const GhostData destGhost(1);
+  const BoundaryCellInfo  srcBC = BoundaryCellInfo::build< SrcType>(bc[0],bc[1],bc[2]);
+  const BoundaryCellInfo destBC = BoundaryCellInfo::build<DestType>(bc[0],bc[1],bc[2]);
+  const MemoryWindow mwSrc  = get_window_with_ghost(npts,  srcGhost,  srcBC);
+  const MemoryWindow mwDest = get_window_with_ghost(npts, destGhost, destBC);
+  SrcType  src (mwSrc,   srcBC,  srcGhost, NULL);
+  DestType ref (mwDest, destBC, destGhost, NULL);
+  DestType test(mwDest, destBC, destGhost, NULL);
+
+  //initialize source field / zero out result fields:
+  initialize_field(src);
+  ref <<= 0.0;
+  test <<= 0.0;
+
+  //get operator:
+  typedef typename SpatialOps::structured::OperatorTypeBuilder<OpType,SrcType,DestType>::type Op;
+  const Op* const op = opdb.retrieve_operator<Op>();
+
+  //run reference:
+  ref_null_stencil_apply_to_field(src, ref);
+
+  //run operator:
+  op->apply_to_field(src, test);
+
+  return (field_equal(test, ref, 0.0));
+};
+
+//--------------------------------------------------------------------
+
+template<typename OpType, typename FieldType>
 bool test_box_filter_stencil(const IntVec npts,
                              const OperatorDatabase & opdb,
                              bool bc[])
@@ -353,35 +230,7 @@
   //run operator:
   op->apply_to_field(src, test);
 
-  return (test == ref);
-=======
-bool test_box_filter_stencil(IntVec npts,
-                             OperatorDatabase & opdb,
-                             bool bc[]) {
-    //basic definitions:
-    const MemoryWindow mwSrc  = get_window_with_ghost<FieldType> (npts, bc[0], bc[1], bc[2]);
-    const MemoryWindow mwDest = get_window_with_ghost<FieldType>(npts, bc[0], bc[1], bc[2]);
-    FieldType src (mwSrc,  NULL);
-    FieldType ref (mwDest, NULL);
-    FieldType test(mwDest, NULL);
-
-    //initialize source field / zero out result fields:
-    initialize_field(src);
-    ref <<= 0.0;
-    test <<= 0.0;
-
-    //get operator:
-    typedef typename SpatialOps::structured::OperatorTypeBuilder<OpType,FieldType,FieldType>::type Op;
-    const Op* const op = opdb.retrieve_operator<Op>();
-
-    //run reference:
-    ref_box_filter_stencil_apply_to_field(src, ref);
-
-    //run operator:
-    op->apply_to_field(src, test);
-
-    return (field_equal(test, ref, 0.0));
->>>>>>> b16bfc43
+  return (field_equal(test, ref, 0.0));
 };
 
 //--------------------------------------------------------------------

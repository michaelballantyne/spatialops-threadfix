
#ifndef SpatialOps_test_stencil_helper_h
#define SpatialOps_test_stencil_helper_h

#include <spatialops/SpatialOpsTools.h>
#include <spatialops/Nebo.h>
#include <spatialops/OperatorDatabase.h>

#include <spatialops/structured/ExternalAllocators.h>
#include <spatialops/structured/SpatialField.h>
#include <spatialops/structured/stencil/FVStaggeredOperatorTypes.h>
#include <spatialops/structured/Grid.h>
#include <spatialops/structured/stencil/StencilBuilder.h>

#include <iostream>
#include <vector>

#include <test/TestHelper.h>

#ifdef ENABLE_CUDA
  #include <spatialops/structured/MemoryTypes.h>
  #include <spatialops/structured/MemoryWindow.h>
#endif

template< typename FieldT >
void function( const FieldT& x, const FieldT& y, const FieldT& z, FieldT& f ){
  using namespace SpatialOps;
  f <<= sin(x) + cos(y) + sin(z);
}
template< typename FieldT >
void function_der_x( const FieldT& x, const FieldT& y, const FieldT& z, FieldT& f ){
  using namespace SpatialOps;
  f <<= cos(x);
}
template< typename FieldT >
void function_der_y( const FieldT& x, const FieldT& y, const FieldT& z, FieldT& f ){
  using namespace SpatialOps;
  f <<= -sin(y);
}
template< typename FieldT >
void function_der_z( const FieldT& x, const FieldT& y, const FieldT& z, FieldT& f ){
  using namespace SpatialOps;
  f <<= cos(z);
}
template< typename FieldT >
void function_der2_x( const FieldT& x, const FieldT& y, const FieldT& z, FieldT& f ){
  using namespace SpatialOps;
  f <<= -sin(x);
}
template< typename FieldT >
void function_der2_y( const FieldT& x, const FieldT& y, const FieldT& z, FieldT& f ){
  using namespace SpatialOps;
  f <<= -cos(y);
}
template< typename FieldT >
void function_der2_z( const FieldT& x, const FieldT& y, const FieldT& z, FieldT& f ){
  using namespace SpatialOps;
  f <<= -sin(z);
}

template< typename FieldT, typename OpT, typename DirT, int IsSrcField >
struct FuncEvaluator;

template< typename FieldT, typename DirT, int IsSrcField >
struct FuncEvaluator<FieldT,SpatialOps::Interpolant,DirT,IsSrcField>{
  static void value( const FieldT& x, const FieldT& y, const FieldT& z, FieldT& f ){ function(x,y,z,f); }
};
template< typename FieldT, typename DirT, int IsSrcField >
struct FuncEvaluator<FieldT,SpatialOps::InterpolantX,DirT,IsSrcField>{
  static void value( const FieldT& x, const FieldT& y, const FieldT& z, FieldT& f ){ function(x,y,z,f); }
};
template< typename FieldT, typename DirT, int IsSrcField >
struct FuncEvaluator<FieldT,SpatialOps::InterpolantY,DirT,IsSrcField>{
  static void value( const FieldT& x, const FieldT& y, const FieldT& z, FieldT& f ){ function(x,y,z,f); }
};
template< typename FieldT, typename DirT, int IsSrcField >
struct FuncEvaluator<FieldT,SpatialOps::InterpolantZ,DirT,IsSrcField>{
  static void value( const FieldT& x, const FieldT& y, const FieldT& z, FieldT& f ){ function(x,y,z,f); }
};

template< typename FieldT >
struct FuncEvaluator<FieldT,SpatialOps::Gradient,SpatialOps::XDIR,0>{
  static void value( const FieldT& x, const FieldT& y, const FieldT& z, FieldT& f ){ function_der_x(x,y,z,f); }
};
template< typename FieldT >
struct FuncEvaluator<FieldT,SpatialOps::Gradient,SpatialOps::XDIR,1>{
  static void value( const FieldT& x, const FieldT& y, const FieldT& z, FieldT& f ){ function(x,y,z,f); }
};
template< typename FieldT >
struct FuncEvaluator<FieldT,SpatialOps::GradientX,SpatialOps::XDIR,0>{
  static void value( const FieldT& x, const FieldT& y, const FieldT& z, FieldT& f ){ function_der_x(x,y,z,f); }
};
template< typename FieldT >
struct FuncEvaluator<FieldT,SpatialOps::GradientX,SpatialOps::XDIR,1>{
  static void value( const FieldT& x, const FieldT& y, const FieldT& z, FieldT& f ){ function(x,y,z,f); }
};

template< typename FieldT >
struct FuncEvaluator<FieldT,SpatialOps::Gradient,SpatialOps::YDIR,0>{
  static void value( const FieldT& x, const FieldT& y, const FieldT& z, FieldT& f ){ function_der_y(x,y,z,f); }
};
template< typename FieldT >
struct FuncEvaluator<FieldT,SpatialOps::Gradient,SpatialOps::YDIR,1>{
  static void value( const FieldT& x, const FieldT& y, const FieldT& z, FieldT& f ){ function(x,y,z,f); }
};
template< typename FieldT >
struct FuncEvaluator<FieldT,SpatialOps::GradientY,SpatialOps::YDIR,0>{
  static void value( const FieldT& x, const FieldT& y, const FieldT& z, FieldT& f ){ function_der_y(x,y,z,f); }
};
template< typename FieldT >
struct FuncEvaluator<FieldT,SpatialOps::GradientY,SpatialOps::YDIR,1>{
  static void value( const FieldT& x, const FieldT& y, const FieldT& z, FieldT& f ){ function(x,y,z,f); }
};

template< typename FieldT >
struct FuncEvaluator<FieldT,SpatialOps::Gradient,SpatialOps::ZDIR,0>{
  static void value( const FieldT& x, const FieldT& y, const FieldT& z, FieldT& f ){ function_der_z(x,y,z,f); }
};
template< typename FieldT >
struct FuncEvaluator<FieldT,SpatialOps::Gradient,SpatialOps::ZDIR,1>{
  static void value( const FieldT& x, const FieldT& y, const FieldT& z, FieldT& f ){ function(x,y,z,f); }
};
template< typename FieldT >
struct FuncEvaluator<FieldT,SpatialOps::GradientZ,SpatialOps::ZDIR,0>{
  static void value( const FieldT& x, const FieldT& y, const FieldT& z, FieldT& f ){ function_der_z(x,y,z,f); }
};
template< typename FieldT >
struct FuncEvaluator<FieldT,SpatialOps::GradientZ,SpatialOps::ZDIR,1>{
  static void value( const FieldT& x, const FieldT& y, const FieldT& z, FieldT& f ){ function(x,y,z,f); }
};

template< typename FieldT >
struct FuncEvaluator<FieldT,SpatialOps::Divergence,SpatialOps::XDIR,0>{
  static void value( const FieldT& x, const FieldT& y, const FieldT& z, FieldT& f ){ function_der2_x(x,y,z,f); }
};
template< typename FieldT >
struct FuncEvaluator<FieldT,SpatialOps::Divergence,SpatialOps::XDIR,1>{
  static void value( const FieldT& x, const FieldT& y, const FieldT& z, FieldT& f ){ function_der_x(x,y,z,f); }
};

template< typename FieldT >
struct FuncEvaluator<FieldT,SpatialOps::Divergence,SpatialOps::YDIR,0>{
  static void value( const FieldT& x, const FieldT& y, const FieldT& z, FieldT& f ){ function_der2_y(x,y,z,f); }
};
template< typename FieldT >
struct FuncEvaluator<FieldT,SpatialOps::Divergence,SpatialOps::YDIR,1>{
  static void value( const FieldT& x, const FieldT& y, const FieldT& z, FieldT& f ){ function_der_y(x,y,z,f); }
};

template< typename FieldT >
struct FuncEvaluator<FieldT,SpatialOps::Divergence,SpatialOps::ZDIR,0>{
  static void value( const FieldT& x, const FieldT& y, const FieldT& z, FieldT& f ){ function_der2_z(x,y,z,f); }
};
template< typename FieldT >
struct FuncEvaluator<FieldT,SpatialOps::Divergence,SpatialOps::ZDIR,1>{
  static void value( const FieldT& x, const FieldT& y, const FieldT& z, FieldT& f ){ function_der_z(x,y,z,f); }
};

//====================================================================

template< typename FieldT >
double interior_norm( const FieldT& f1, const FieldT& f2 )
{
  using namespace SpatialOps;
  const FieldT f1interior( f1.window_without_ghost(), f1 );
  const FieldT f2interior( f2.window_without_ghost(), f2 );
  const double l2 = field_norm( f1interior-f2interior ) / field_norm(f2interior);

//   const double linf = field_max( abs(f1interior-f2interior) );
//   const double l1 = field_sum( abs(f1interior-f2interior) ) / f1.window_without_ghost().npts();
  return l2;
}

//====================================================================

bool check_convergence( const std::vector<double>& spacings,
                        const std::vector<double>& norms,
                        const double order )
{
  const size_t n = spacings.size();
  std::vector<double> errRatio(n,0), calcOrder(n-1,0);
  for( size_t i=0; i<n; ++i ){
    //const double ideal = norms[0] * std::pow( spacings[i] / spacings[0], order );
    errRatio[i] = norms[i] / norms[0];
  }
  for( size_t i=0; i<n-1; ++i ){
    const double num = log10( errRatio[i+1]/errRatio[i] );
    const double den = log10( spacings[i]/spacings[i+1] );
    calcOrder[i] = std::abs(num/den);
  }
  const double maxOrd = *std::max_element( calcOrder.begin(), calcOrder.end() );

  if( maxOrd < 0.99*order ){
    return false;
  }
  return true;
}

//===================================================================

template< typename OpT, typename DirT >
double apply_stencil( const SpatialOps::IntVec& npts,
                      const double length,
                      const bool bcPlus[3] )
{
  using namespace SpatialOps;
  typedef typename OpT::type           OpType;
  typedef typename OpT::SrcFieldType   SrcT;
  typedef typename OpT::DestFieldType  DestT;

  const GhostData sg(1);
  const GhostData dg(1);
  const BoundaryCellInfo sbc = BoundaryCellInfo::build< SrcT>( bcPlus[0],bcPlus[1],bcPlus[2] );
  const BoundaryCellInfo dbc = BoundaryCellInfo::build<DestT>( bcPlus[0],bcPlus[1],bcPlus[2] );
  const MemoryWindow smw = get_window_with_ghost( npts, sg, sbc );
  const MemoryWindow dmw = get_window_with_ghost( npts, dg, dbc );


  SrcT   src(smw,sbc,sg,NULL), xs(smw,sbc,sg,NULL), ys(smw,sbc,sg,NULL), zs(smw,sbc,sg,NULL);
  DestT dest(dmw,dbc,dg,NULL), xd(dmw,dbc,dg,NULL), yd(dmw,dbc,dg,NULL), zd(dmw,dbc,dg,NULL), destExact(dmw,dbc,dg,NULL);

  const Grid grid( npts, DoubleVec(length,length,length) );

  grid.set_coord<XDIR>( xs );  grid.set_coord<YDIR>( ys );  grid.set_coord<ZDIR>( zs );
  grid.set_coord<XDIR>( xd );  grid.set_coord<YDIR>( yd );  grid.set_coord<ZDIR>( zd );

  FuncEvaluator<SrcT,OpType,DirT,1>::value( xs, ys, zs, src      );
  FuncEvaluator<DestT,OpType,DirT,0>::value( xd, yd, zd, destExact);

  // resolve the operator
  OperatorDatabase opdb;
  build_stencils( npts[0], npts[1], npts[2], length, length, length, opdb );
  const OpT* const op = opdb.retrieve_operator<OpT>();

  #ifdef ENABLE_CUDA
  const short int devIdx = GPU_INDEX;
  const StorageMode mode = InternalStorage;
  DestT gpuDest( dmw, dbc, dg, NULL, mode, devIdx );
  #endif

  #ifdef ENABLE_CUDA
<<<<<<< HEAD
    src.add_device( GPU_INDEX );
    src.set_device_as_active( GPU_INDEX );
    op->apply_to_field( src, gpuDest );
    gpuDest.add_device( CPU_INDEX );
=======
    src.set_field_loc_active( GPU_INDEX );
    op->apply_to_field( src, gpuDest );
    gpuDest.add_device_sync( CPU_INDEX );
>>>>>>> 02db031e
    return interior_norm( gpuDest, destExact );
  #else
    op->apply_to_field( src, dest );
    return interior_norm( dest, destExact );
  #endif
}

//===================================================================

template< typename OpT, typename SrcT, typename DestT, typename DirT >
bool
run_convergence( SpatialOps::IntVec npts,
                 const bool bcPlus[3],
                 const double length,
                 const double expectedOrder )
{
  using namespace SpatialOps;
  typedef typename SpatialOps::OperatorTypeBuilder<OpT,SrcT,DestT>::type  Op;

  const size_t nrefine = 5;

  // directional index for convergence test
  const int ix = (IsSameType<DirT,XDIR>::result) ? 0 : (IsSameType<DirT,YDIR>::result) ? 1 : 2;

  std::vector<double> norms(nrefine,0.0), spacings(nrefine,0.0);

  const int n = npts[ix];

  for( size_t icount=0; icount<nrefine; ++icount ){
    spacings[icount] = length/( (icount+1)*n );
    npts[ix] = n * (icount+1);
    norms[icount] = apply_stencil<Op,DirT>( npts, length, bcPlus );
  }

  return check_convergence( spacings, norms, expectedOrder );
}

template< typename OpT, typename SrcT, typename DestT, typename Dir1T, typename Dir2T >
bool
run_convergence( SpatialOps::IntVec npts,
                 const bool bcPlus[3],
                 const double length,
                 const double expectedOrder )
{
  using namespace SpatialOps;
  typedef typename SpatialOps::OperatorTypeBuilder<OpT,SrcT,DestT>::type  Op;

  const size_t nrefine = 5;

  // directional index for convergence test
  const int ix1 = (IsSameType<Dir1T,XDIR>::result) ? 0 : (IsSameType<Dir1T,YDIR>::result) ? 1 : 2;
  const int ix2 = (IsSameType<Dir2T,XDIR>::result) ? 0 : (IsSameType<Dir2T,YDIR>::result) ? 1 : 2;

  std::vector<double> norms(nrefine,0.0), spacings(nrefine,0.0);

  const int n1 = npts[ix1];
  const int n2 = npts[ix2];

  for( size_t icount=0; icount<nrefine; ++icount ){
    spacings[icount] = length/( (icount+1)*n1 );
    npts[ix1] = n1 * (icount+1);
    npts[ix2] = n2 * (icount+1);
    norms[icount] = apply_stencil<Op,Dir1T>( npts, length, bcPlus );
  }

  return check_convergence( spacings, norms, expectedOrder );
}

//===================================================================

#endif // SpatialOps_test_stencil_helper_h<|MERGE_RESOLUTION|>--- conflicted
+++ resolved
@@ -239,16 +239,10 @@
   #endif
 
   #ifdef ENABLE_CUDA
-<<<<<<< HEAD
     src.add_device( GPU_INDEX );
     src.set_device_as_active( GPU_INDEX );
     op->apply_to_field( src, gpuDest );
     gpuDest.add_device( CPU_INDEX );
-=======
-    src.set_field_loc_active( GPU_INDEX );
-    op->apply_to_field( src, gpuDest );
-    gpuDest.add_device_sync( CPU_INDEX );
->>>>>>> 02db031e
     return interior_norm( gpuDest, destExact );
   #else
     op->apply_to_field( src, dest );

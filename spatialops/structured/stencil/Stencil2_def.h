--- conflicted
+++ resolved
@@ -74,18 +74,8 @@
   apply_to_field( const SrcT& src, DestT& dest ) const
   {
     switch( dest.memory_device_type() ){
-<<<<<<< HEAD
       case LOCAL_RAM:
-          {
-              dest <<= operator()(src);
-          }
-=======
-    case LOCAL_RAM:
-        stencil_2_apply_to_field_general_execute<OperatorT,SrcT,DestT>(src,
-                                                                       dest,
-                                                                       coefLo_,
-                                                                       coefHi_);
->>>>>>> 333e94f0
+        dest <<= operator()(src);
         break;
 
 #ifdef ENABLE_CUDA

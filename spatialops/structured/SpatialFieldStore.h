--- conflicted
+++ resolved
@@ -609,9 +609,7 @@
 #ifdef ENABLE_THREADS
   boost::mutex::scoped_lock lock( get_mutex() );
 #endif
-<<<<<<< HEAD
   // find the proper map
-
   switch (mtype) {
     case LOCAL_RAM: { // Allocate from a store
        const size_t npts = window.glob_npts();

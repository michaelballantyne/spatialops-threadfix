--- conflicted
+++ resolved
@@ -267,16 +267,9 @@
     const IntVec inc = bc.has_bc() * Subtract< typename FieldT::Location::BCExtra, typename ProtoT::Location::BCExtra >::result::int_vec();
     const MemoryWindow w( ws.glob_dim() + inc,
                           ws.offset(),
-<<<<<<< HEAD
                           ws.extent()   + inc );
 
     return get_from_window<FieldT>(w,bc,gs,mtype,deviceIndex);
-=======
-                          ws.extent()   + Subtract< typename FieldT::Location::BCExtra, typename ProtoT::Location::BCExtra >::result::int_vec() * ws.has_bc(),
-                          ws.has_bc(0), ws.has_bc(1), ws.has_bc(2) );
-
-    return get_from_window<FieldT>(w,mtype,deviceIndex);
->>>>>>> ea2fa3c7
   }
 
 

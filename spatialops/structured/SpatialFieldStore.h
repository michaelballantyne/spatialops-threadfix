--- conflicted
+++ resolved
@@ -249,7 +249,6 @@
 
     if( deviceIndex == -9999 ) deviceIndex = f.device_index();
 
-<<<<<<< HEAD
     const MemoryWindow& ws = f.window_with_ghost();
     GhostData gs = f.get_ghost_data();
 
@@ -260,16 +259,10 @@
                           ws.offset(),
                           ws.extent()   + inc );
 
-    return get_from_window<FieldT>(w,bc,gs,deviceIndex);
-=======
-    if( mtype == UNKNOWN ) mtype = f.memory_device_type();
-
     return get_from_window<FieldT>(create_new_memory_window<FieldT, ProtoT>(f),
                                    create_new_boundary_cell_info<FieldT, ProtoT>(f),
                                    f.get_ghost_data(),
-                                   mtype,
                                    deviceIndex);
->>>>>>> 673516a4
   }
 
 

/*
 * Copyright (c) 2014 The University of Utah
 *
 * Permission is hereby granted, free of charge, to any person obtaining a copy
 * of this software and associated documentation files (the "Software"), to
 * deal in the Software without restriction, including without limitation the
 * rights to use, copy, modify, merge, publish, distribute, sublicense, and/or
 * sell copies of the Software, and to permit persons to whom the Software is
 * furnished to do so, subject to the following conditions:
 *
 * The above copyright notice and this permission notice shall be included in
 * all copies or substantial portions of the Software.
 *
 * THE SOFTWARE IS PROVIDED "AS IS", WITHOUT WARRANTY OF ANY KIND, EXPRESS OR
 * IMPLIED, INCLUDING BUT NOT LIMITED TO THE WARRANTIES OF MERCHANTABILITY,
 * FITNESS FOR A PARTICULAR PURPOSE AND NONINFRINGEMENT. IN NO EVENT SHALL THE
 * AUTHORS OR COPYRIGHT HOLDERS BE LIABLE FOR ANY CLAIM, DAMAGES OR OTHER
 * LIABILITY, WHETHER IN AN ACTION OF CONTRACT, TORT OR OTHERWISE, ARISING
 * FROM, OUT OF OR IN CONNECTION WITH THE SOFTWARE OR THE USE OR OTHER DEALINGS
 * IN THE SOFTWARE.
 */

#ifndef UT_SpatialFieldStore_h
#define UT_SpatialFieldStore_h

#include <spatialops/SpatialOpsConfigure.h>
#include <spatialops/structured/MemoryTypes.h>
#include <spatialops/structured/SpatialField.h>
#include <spatialops/structured/ExternalAllocators.h>
#include <spatialops/structured/IndexTriplet.h>
#include <spatialops/structured/MemoryPool.h>
#include <spatialops/structured/GhostData.h>

#include <stack>
#include <map>

#include <boost/type_traits.hpp>

#ifdef ENABLE_THREADS
# include <boost/thread/mutex.hpp>
#endif

namespace SpatialOps {


/**
 *  @class  SpatFldPtr
 *  @author James C. Sutherland
 *  @date   June, 2007
 *
 *  @brief Wrapper for pointers to SpatialField objects.  Provides
 *  reference counting.
 *
 *  The SpatFldPtr class provides reference counted pointer
 *  management for SpatialField objects.  Furthermore, it can be
 *  used in conjunction with the SpatialFieldStore class to obtain
 *  temporary (scratch) SpatialField objects.  It also supports
 *  binary operations among SpatFldPtr objects - an extension to the
 *  SpatialField class, which doesn't support binary operators since
 *  the issue of creating intermediate/temporary objects is
 *  dangerous.
 *
 *  You should NOT dereference SpatFldPtr objects and store those
 *  references.  That is VERY dangerous and can lead to memory
 *  corruption.
 *
 *  Note that the underlying SpatialField object will not be owned
 *  by this class.  The real functionality provided here is to allow
 *  an interface to the SpatialFieldStore so that when a SpatFldPtr
 *  is created from there, it may be reference-counted so that when
 *  the last one is destroyed it returns control of the memory back
 *  to the SpatialFieldStore.  You can create SpatFldPtr objects
 *  from an existing SpatialField, but the SpatFldPtr will not
 *  assume ownership of the memory.
 */
template<typename FieldT>
class SpatFldPtr {
public:

  /**
   *  @brief Construct a SpatFldPtr.
   *
   *  @param field The field to wrap.  This constructor should be
   *  used if you want to wrap an existing SpatialField for use as a
   *  SpatFldPtr.  Ownership of this pointer is transfered.
   */
  SpatFldPtr(FieldT* const field);

  /**
   *  @brief Constructor for use from the SpatialFieldStore class only.
   *
   *  @param field The field to wrap.  Ownership is transfered.
   *
   *  @param builtFromStore if true, then SpatFldPtr will return the
   *  memory it owns to the SpatialFieldStore class once the last
   *  reference is destroyed.  If false then this will simply alias
   *  a FieldT object.
   */
  SpatFldPtr(FieldT* const field, const bool builtFromStore);

  /**
   *  @brief Constructor for use from SpatialFieldStore only and ONLY for
   *  		masquerade fields. This is specifically so that we can wrap
   *  		or allocate a double on an external device while pretending
   *  		it is a full spatial field.
   *
   *  @param field          pointer to wrap
   *  @param builtFromStore do we build it
   *  @param deviceIndex    device index for memory lookup
   */
  SpatFldPtr(FieldT* const field, const bool builtFromStore, const short int deviceIndex);

  ~SpatFldPtr();

  /** @brief Copy constructor */
  SpatFldPtr(const SpatFldPtr<FieldT>& p);

  /** @brief Skeletal constructor */
  SpatFldPtr();

  /** @brief Assignment operator */
  SpatFldPtr& operator=(const SpatFldPtr& p);

  /** @brief Assignment operator */
  SpatFldPtr& operator=(FieldT* const f);

  inline FieldT& operator*() {
    return *f_;
  }

  inline const FieldT& operator*() const {
    return *f_;
  }

  inline FieldT* operator->() {
    return f_;
  }

  inline const FieldT* operator->() const {
    return f_;
  }

  inline bool isnull() const {
    return f_ == NULL;
  }

  int count() const {
    return *count_;
  }

  bool built_from_store() const {
    return builtFromStore_;
  }

  /**
   * Dissociate the field that this SpatFldPtr points to from this object,
   * potentially releasing the memory that it points to as well.
   */
  void detach();

private:
  FieldT* f_;
  int* count_;
  bool builtFromStore_;
  short int deviceIndex_;

#ifdef ENABLE_THREADS
  /**
   *  Used to lock threads to prevent simultaneous access.
   */
  inline static boost::mutex& get_mutex() {static boost::mutex m; return m;}
#endif
};

/**
 *  @class  SpatialFieldStore
 *  @author James C. Sutherland
 *  @date   May, 2007
 *
 *  @brief Provides a common interface to obtain temporary (work) fields.
 *
 *  The SpatialFieldStore class provides a mechanism to generate
 *  temporary SpatialField objects. This prevents multiple
 *  allocation/deallocation of such objects that would be required
 *  otherwise.  It is implemented as a singleton, and provides a
 *  method:
 *
 *  \code
 *    SpatFldPtr<FieldT> field = SpatialFieldStore::get<FieldT>( const FieldT& f )
 *  \endcode
 *
 *  to return a field with the same dimensions as the provided
 *  template field.  Note that the field will not necessarily have
 *  the same values as the provided field.  The supplied field is
 *  simply used to provide information needed to construct clones.
 *
 *  Note that the returned type, <code>SpatFldPtr<FieldT></code>,
 *  should not be dereferenced and saved as a SpatialField.  Doing
 *  so can cause serious memory corruption.
 *
 *
 *  @par Thread-Parallelism Issues:
 *
 *  NOTE: this could get us into big trouble if we have threads
 *  running concurrently, since we would not be able to guarantee
 *  that two threads didn't use the same memory.
 *
 *  \todo Implement a thread-safe version of this concept.
 */
class SpatialFieldStore {


public:

  /**
   *  @brief Obtain a temporary field.
   *
   *  @param w  A memory window describing the desired field dimensions
   *  @param bc the information on boundaries
   *  @param ghost ghost information
   *  @param deviceIndex use CPU_INDEX for CPU or specify which GPU to locate the field on
   *
   *  Note that you should not dereference the SpatFldPtr object to
   *  store a SpatialField reference.  Doing so can cause memory
   *  corruption.
   */
  template<typename FieldT>
  inline static SpatFldPtr<FieldT>
  get_from_window( const MemoryWindow& w,
                   const BoundaryCellInfo& bc,
                   const GhostData& ghost,
                   const short int deviceIndex = CPU_INDEX );

  /**
   *  @brief Obtain a temporary field.
   *
   *  @param f  A field to model this one after.
   *  @param deviceIndex The device location to obtain this field on.  Defaults
   *    to the location where the prototype field is located.  For CPU, use CPU_INDEX.
   *
   *  Note that you should not dereference the SpatFldPtr object to
   *  store a SpatialField reference.  Doing so can cause memory
   *  corruption.
   */
  template< typename FieldT, typename ProtoT >
  inline static SpatFldPtr<FieldT>
  get( const ProtoT& f,
       short int deviceIndex = -9999 )
  {
<<<<<<< HEAD
    using namespace structured;

    if( deviceIndex == -9999 ) deviceIndex = f.active_device_index();

    const MemoryWindow& ws = f.window_with_ghost();

    const BoundaryCellInfo bc = BoundaryCellInfo::build<FieldT>( f.boundary_info().has_bc() );

    const IntVec inc = bc.has_bc() * Subtract< typename FieldT::Location::BCExtra, typename ProtoT::Location::BCExtra >::result::int_vec();
    const MemoryWindow w( ws.glob_dim() + inc,
                          ws.offset(),
                          ws.extent()   + inc );

    return get_from_window<FieldT>(create_new_memory_window<FieldT, ProtoT>(f),
                                   create_new_boundary_cell_info<FieldT, ProtoT>(f),
                                   f.get_ghost_data(),
                                   deviceIndex);
=======
    if( deviceIndex == -9999 ) deviceIndex = f.device_index();
    return get_from_window<FieldT>( create_new_memory_window<FieldT,ProtoT>(f),
                                    create_new_boundary_cell_info<FieldT,ProtoT>(f),
                                    f.get_ghost_data(),
                                    deviceIndex );
>>>>>>> 6e4775de
  }

  /**
   *  @brief Restores a field to the store for future use.
   *
   *  @param deviceIndex the device location to restore the field to
   *  @param f the field to be restored to the store
   *
   *  Note that this method is should only be called by SpatFldPtr
   *  objects.  Calling it anywhere else can result in memory corruption.
   */
  template<typename FieldT>
  inline static void restore_field(const short int deviceIndex, FieldT& f);

private:

#ifdef ENABLE_THREADS
  /**
   *  Used to lock threads to prevent simultaneous access.
   */
  inline static boost::mutex& get_mutex() {static boost::mutex m; return m;}
#endif

};

//==================================================================

// %%%%%%%%%%%%%%%%%%%%%%%%%%%%%%%%%%%%%%%%%%%%%%%%%%%%%%%%%%%%%%%%%
//
//  Implementation
//
// %%%%%%%%%%%%%%%%%%%%%%%%%%%%%%%%%%%%%%%%%%%%%%%%%%%%%%%%%%%%%%%%%

//=================================================================

template<typename FieldT>
SpatFldPtr<FieldT>::SpatFldPtr( FieldT* const f )
  : f_(f),
    count_(new int),
    builtFromStore_(false),
    deviceIndex_( ( f != NULL ? f->active_device_index() : CPU_INDEX ) )
{
  *count_ = 1;
}

//------------------------------------------------------------------

template<typename FieldT>
SpatFldPtr<FieldT>::SpatFldPtr(FieldT* const f, const bool builtFromStore)
  : f_(f),
    count_(new int),
    builtFromStore_(builtFromStore),
    deviceIndex_( ( f != NULL ? f->active_device_index() : CPU_INDEX ) )
{
  *count_ = 1;
}

//------------------------------------------------------------------

template<typename FieldT>
SpatFldPtr<FieldT>::SpatFldPtr(const SpatFldPtr<FieldT>& p)
  : f_(p.f_),
    count_(p.count_),
    builtFromStore_( p.builtFromStore_ ),
    deviceIndex_( p.deviceIndex_)
{
# ifdef ENABLE_THREADS
  boost::mutex::scoped_lock lock( get_mutex() );
# endif
  ++(*count_);
}

//------------------------------------------------------------------

template<typename FieldT>
SpatFldPtr<FieldT>::SpatFldPtr()
  : f_( NULL ),
    count_( NULL ),
    builtFromStore_( false ),
    deviceIndex_( CPU_INDEX )
{}
//------------------------------------------------------------------

template<typename FieldT>
SpatFldPtr<FieldT>&
SpatFldPtr<FieldT>::operator=(const SpatFldPtr& p)
{
# ifdef ENABLE_THREADS
  boost::mutex::scoped_lock lock( get_mutex() );
# endif
  // was this an active SpatFldPtr?
  if (count_ != NULL) {
    // this one is dying so decrement the count.
    --(*count_);
    // kill the old one if needed
    if (*count_ == 0) {
      if (builtFromStore_) {
	SpatialFieldStore::restore_field(deviceIndex_, *f_);
      }

      delete f_;     f_ = NULL;
      delete count_; count_ = NULL;

    }
  }
  // reassign
  f_ = p.f_;
  count_ = p.count_;
  builtFromStore_ = p.builtFromStore_;
  deviceIndex_ = p.deviceIndex_;
  // increment copy count
  ++(*count_);

  return *this;
}
//------------------------------------------------------------------
template<typename FieldT>
SpatFldPtr<FieldT>&
SpatFldPtr<FieldT>::operator=(FieldT* const f) {
# ifdef ENABLE_THREADS
  boost::mutex::scoped_lock lock( get_mutex() );
# endif
  // was this an active SpatFldPtr?
  if (count_ != NULL) {
    // this one is dying so decrement the count.
    --(*count_);
    // kill the old one if needed
    if (*count_ == 0) {
      if (builtFromStore_) {
	SpatialFieldStore::restore_field(deviceIndex_, *f_);
      }

      delete f_;     f_ = NULL;
      delete count_; count_ = NULL;

    }
  }
  // reassign
  f_ = f;
  count_ = new int;
  *count_ = 1;
  builtFromStore_ = false;
<<<<<<< HEAD
  deviceIndex_ = f->active_device_index();
=======
  if( deviceIndex_ != f->device_index() ){
    std::ostringstream msg;
    msg << "SpatFldPtr deviceIndex "
        << DeviceTypeTools::get_memory_type_description(deviceIndex_)
        << " is different to that of assigning Spatial Field deviceIndex, \n"
        << DeviceTypeTools::get_memory_type_description(f->Device_index())
        << "\t - " << __FILE__ << " : " << __LINE__ << std::endl;
    throw(std::runtime_error(msg.str()));
  }
>>>>>>> 6e4775de

  return *this;
}

//------------------------------------------------------------------

template<typename FieldT>
void SpatFldPtr<FieldT>::detach() {
# ifdef ENABLE_THREADS
  boost::mutex::scoped_lock lock( get_mutex() );
# endif
  // was this an active SpatFldPtr?
  if( count_ != NULL ){
    // this one is dying so decrement the count.
    --(*count_);
    if( *count_ == 0 ){
      // kill the old one if needed
      if( builtFromStore_ ){
	SpatialFieldStore::restore_field(deviceIndex_, *f_);
      }
      delete count_; count_ = NULL;
      delete f_;     f_     = NULL;
    }
  }
}

//------------------------------------------------------------------

template<typename FieldT>
SpatFldPtr<FieldT>::~SpatFldPtr() {
  detach();
}

//------------------------------------------------------------------

//====================================================================

//------------------------------------------------------------------

template<typename FieldT>
inline
SpatFldPtr<FieldT>
SpatialFieldStore::
get_from_window( const MemoryWindow& window,
                 const BoundaryCellInfo& bc,
                 const GhostData& ghost,
                 const short int deviceIndex )
{
  typedef typename FieldT::value_type ValT;
# ifdef ENABLE_THREADS
  boost::mutex::scoped_lock lock( get_mutex() );
# endif
    const MemoryWindow mw( window.extent(),
                                       IntVec(0,0,0),
                                       window.extent() );
    const size_t npts = mw.glob_npts();

#   ifndef NDEBUG
    assert( window.sanity_check() );
    assert(     mw.sanity_check() );
#   endif

    // Allocate from a store
    if( deviceIndex == CPU_INDEX ) {
      ValT* fnew = Pool<ValT>::self().get(deviceIndex,npts);
      return SpatFldPtr<FieldT>( new FieldT( mw,bc,ghost,fnew,
                                             ExternalStorage),
                                 true );
    }
# ifdef ENABLE_CUDA
    else if( IS_GPU_INDEX(deviceIndex) ){
      ValT* fnew = Pool<ValT>::self().get(deviceIndex, npts);
      return SpatFldPtr<FieldT>( new FieldT( mw, bc, ghost, fnew,
                                             ExternalStorage,
                                             deviceIndex ),
                                 true );
    }
# endif
    else {
      std::ostringstream msg;
      msg << "Attempt to create Spatial Field Pointer wrapping ( "
          << DeviceTypeTools::get_memory_type_description(deviceIndex)
          << " ) field type, without supporting libraries included\n";
      msg << "\t " << __FILE__ << " : " << __LINE__;
      throw(std::runtime_error(msg.str()));
    }
}

//------------------------------------------------------------------

template<typename FieldT>
inline
void SpatialFieldStore::restore_field( const short int deviceIndex, FieldT& field )
{
# ifdef ENABLE_THREADS
  boost::mutex::scoped_lock lock( get_mutex() );
# endif
  typedef typename FieldT::value_type ValT;
<<<<<<< HEAD
  ValT * values = const_cast<ValT *>((const_cast<FieldT const &>(field)).field_values(field.active_device_index()));
=======
  ValT * values = const_cast<ValT *>((const_cast<FieldT const &>(field)).field_values(deviceIndex));
>>>>>>> 6e4775de
# ifndef NDEBUG
  if( !IS_VALID_INDEX(deviceIndex) ){
    std::ostringstream msg;
    msg << "Invalid device Index passed to SpatialFieldStore::restore_field() : "
        << deviceIndex <<std::endl
        << " \t - " << __FILE__ << " : " << __LINE__ << std::endl;
    throw( std::runtime_error(msg.str()));
  }
# endif
  Pool<ValT>::self().put( deviceIndex, values );
}

} // namespace SpatialOps

#endif<|MERGE_RESOLUTION|>--- conflicted
+++ resolved
@@ -247,31 +247,11 @@
   get( const ProtoT& f,
        short int deviceIndex = -9999 )
   {
-<<<<<<< HEAD
-    using namespace structured;
-
     if( deviceIndex == -9999 ) deviceIndex = f.active_device_index();
-
-    const MemoryWindow& ws = f.window_with_ghost();
-
-    const BoundaryCellInfo bc = BoundaryCellInfo::build<FieldT>( f.boundary_info().has_bc() );
-
-    const IntVec inc = bc.has_bc() * Subtract< typename FieldT::Location::BCExtra, typename ProtoT::Location::BCExtra >::result::int_vec();
-    const MemoryWindow w( ws.glob_dim() + inc,
-                          ws.offset(),
-                          ws.extent()   + inc );
-
-    return get_from_window<FieldT>(create_new_memory_window<FieldT, ProtoT>(f),
-                                   create_new_boundary_cell_info<FieldT, ProtoT>(f),
-                                   f.get_ghost_data(),
-                                   deviceIndex);
-=======
-    if( deviceIndex == -9999 ) deviceIndex = f.device_index();
     return get_from_window<FieldT>( create_new_memory_window<FieldT,ProtoT>(f),
                                     create_new_boundary_cell_info<FieldT,ProtoT>(f),
                                     f.get_ghost_data(),
                                     deviceIndex );
->>>>>>> 6e4775de
   }
 
   /**
@@ -414,19 +394,15 @@
   count_ = new int;
   *count_ = 1;
   builtFromStore_ = false;
-<<<<<<< HEAD
-  deviceIndex_ = f->active_device_index();
-=======
-  if( deviceIndex_ != f->device_index() ){
+  if( deviceIndex_ != f->active_device_index() ){
     std::ostringstream msg;
     msg << "SpatFldPtr deviceIndex "
         << DeviceTypeTools::get_memory_type_description(deviceIndex_)
         << " is different to that of assigning Spatial Field deviceIndex, \n"
-        << DeviceTypeTools::get_memory_type_description(f->Device_index())
+        << DeviceTypeTools::get_memory_type_description(f->active_device_index())
         << "\t - " << __FILE__ << " : " << __LINE__ << std::endl;
     throw(std::runtime_error(msg.str()));
   }
->>>>>>> 6e4775de
 
   return *this;
 }
@@ -525,11 +501,7 @@
   boost::mutex::scoped_lock lock( get_mutex() );
 # endif
   typedef typename FieldT::value_type ValT;
-<<<<<<< HEAD
-  ValT * values = const_cast<ValT *>((const_cast<FieldT const &>(field)).field_values(field.active_device_index()));
-=======
   ValT * values = const_cast<ValT *>((const_cast<FieldT const &>(field)).field_values(deviceIndex));
->>>>>>> 6e4775de
 # ifndef NDEBUG
   if( !IS_VALID_INDEX(deviceIndex) ){
     std::ostringstream msg;

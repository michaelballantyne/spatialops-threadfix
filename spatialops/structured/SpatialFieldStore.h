#ifndef UT_SpatialFieldStore_h
#define UT_SpatialFieldStore_h

#include <spatialops/SpatialOpsConfigure.h>
#include <spatialops/structured/MemoryTypes.h>
#include <spatialops/structured/SpatialField.h>
<<<<<<< HEAD
#include <spatialops/structured/ExternalAllocators.h>
=======
#include <spatialops/structured/IndexTriplet.h>
>>>>>>> 4480c67f

#include <queue>
#include <map>
#include <set>

#include <boost/type_traits.hpp>

#ifdef ENABLE_THREADS
# include <boost/thread/mutex.hpp>
#endif

//TODO: GPU Single element field implementation -- consume only --
namespace SpatialOps {

// forward declaration
template<typename T> class SpatialFieldStore;

/**
 *  @class  SpatFldPtr
 *  @author James C. Sutherland
 *  @date   June, 2007
 *
 *  @brief Wrapper for pointers to SpatialField objects.  Provides
 *  reference counting.
 *
 *  The SpatFldPtr class provides reference counted pointer
 *  management for SpatialField objects.  Furthermore, it can be
 *  used in conjunction with the SpatialFieldStore class to obtain
 *  temporary (scratch) SpatialField objects.  It also supports
 *  binary operations among SpatFldPtr objects - an extension to the
 *  SpatialField class, which doesn't support binary operators since
 *  the issue of creating intermediate/temporary objects is
 *  dangerous.
 *
 *  You should NOT dereference SpatFldPtr objects and store those
 *  references.  That is VERY dangerous and can lead to memory
 *  corruption.
 *
 *  Note that the underlying SpatialField object will not be owned
 *  by this class.  The real functionality provided here is to allow
 *  an interface to the SpatialFieldStore so that when a SpatFldPtr
 *  is created from there, it may be reference-counted so that when
 *  the last one is destroyed it returns control of the memory back
 *  to the SpatialFieldStore.  You can create SpatFldPtr objects
 *  from an existing SpatialField, but the SpatFldPtr will not
 *  assume ownership of the memory.
 */
template<typename FieldT>
class SpatFldPtr {
  public:

    /**
     *  @brief Construct a SpatFldPtr.
     *
     *  @param field The field to wrap.  This constructor should be
     *  used if you want to wrap an existing SpatialField for use as a
     *  SpatFldPtr.  Ownership of this pointer is transfered.
     */
    SpatFldPtr(FieldT* const field);

    /**
     *  @brief Constructor for use from the SpatialFieldStore class only.
     *
     *  @param field The field to wrap.  Ownership is transfered.
     *
     *  @param builtFromStore if true, then SpatFldPtr will return the
     *  memory it owns to the SpatialFieldStore class once the last
     *  reference is destroyed.  If false then this will simply alias
     *  a FieldT object.
     */
    SpatFldPtr(FieldT* const field, const bool builtFromStore);

    /**
     *  @brief Constructor for use from SpatialFieldStore only and ONLY for
     *  		masquerade fields. This is specifically so that we can wrap
     *  		or allocate a double on an external device while pretending
     *  		it is a full spatial field.
     *
     *  @param pointer to wrap
     *  @param do we build it
     *  @param where the memory is allocated
     *  @param device index for memory lookup
     */
    SpatFldPtr(FieldT* const field, const bool builtFromStore, const MemoryType mtype, const unsigned short int deviceIndex);

    ~SpatFldPtr();

    /** @brief Copy constructor */
    SpatFldPtr(const SpatFldPtr<FieldT>& p);

    /** @brief Skeletal constructor */
    SpatFldPtr();

    /** @brief Assignment operator */
    SpatFldPtr& operator=(const SpatFldPtr& p);

    /** @brief Assignment operator */
    SpatFldPtr& operator=(FieldT* const f);

    inline FieldT& operator*() {
      return *f_;
    }

    inline const FieldT& operator*() const {
      return *f_;
    }

    inline FieldT* operator->() {
      return f_;
    }

    inline const FieldT* operator->() const {
      return f_;
    }

    inline bool isnull() const {
      return f_ == NULL;
    }

    inline SpatFldPtr& operator =(const double x) {
      *f_ = x;
      return *this;
    } ///< Assign this field to a constant

    /**
     *  @name unary operators
     *  these simply call through to the corresponding SpatialField unary operators.
     *  WARNING: (DEPRECATED) These should not be used going forward.
     */
    //@{
    inline SpatFldPtr& operator+=(const SpatFldPtr& p) {
      *f_ += *p;
      return *this;
    } ///< Add a SpatFldPtr to this.
    inline SpatFldPtr& operator-=(const SpatFldPtr& p) {
      *f_ -= *p;
      return *this;
    } ///< Subtract a SpatFldPtr from this.
    inline SpatFldPtr& operator*=(const SpatFldPtr& p) {
      *f_ *= *p;
      return *this;
    } ///< Multiply this by a SpatFldPtr
    inline SpatFldPtr& operator/=(const SpatFldPtr& p) {
      *f_ /= *p;
      return *this;
    } ///< Divide this by a SpatFldPtr

    inline SpatFldPtr& operator+=(const FieldT& p) {
      *f_ += p;
      return *this;
    } ///< Add a FieldT to this.
    inline SpatFldPtr& operator-=(const FieldT& p) {
      *f_ -= p;
      return *this;
    } ///< Subtract a FieldT from this.
    inline SpatFldPtr& operator*=(const FieldT& p) {
      *f_ *= p;
      return *this;
    } ///< Multiply this by a FieldT
    inline SpatFldPtr& operator/=(const FieldT& p) {
      *f_ /= p;
      return *this;
    } ///< Divide this by a FieldT

    inline SpatFldPtr& operator+=(const double x) {
      *f_ += x;
      return *this;
    } ///< Add a constant to this field
    inline SpatFldPtr& operator-=(const double x) {
      *f_ -= x;
      return *this;
    } ///< Subtract a constant from this field
    inline SpatFldPtr& operator*=(const double x) {
      *f_ *= x;
      return *this;
    } ///< Multiply this field by a constant
    inline SpatFldPtr& operator/=(const double x) {
      *f_ /= x;
      return *this;
    } ///< Divide this field by a constant
    //@}

    int getCount() {
      return *count_;
    }

    bool getBFS() {
      return builtFromStore_;
    }

    // Devin: this gets around having to make a variety of structures to mimic
    //		  partial specializations in downstream classes... It may not be
    //		  ideal, but it works for now and is easily replaced
    // Wrap some spatial field calls to get around
    // problems when trying to call methods of de-referenced pointers to
    inline unsigned int allocated_bytes() 	const;
    inline double* field_values() 			const;
    inline unsigned short device_index() 	const;

    void detach();

  private:
    SpatialFieldStore<FieldT>& store_;
    MemoryType memType_;
    unsigned short deviceIndex_;
    FieldT* f_;
    int* count_;
    bool builtFromStore_;
};

/**
 *  @class  SpatialFieldStore
 *  @author James C. Sutherland
 *  @date   May, 2007
 *
 *  @brief Provides a common interface to obtain temporary (work) fields.
 *
 *  The SpatialFieldStore class provides a mechanism to generate
 *  temporary SpatialField objects. This prevents multiple
 *  allocation/deallocation of such objects that would be required
 *  otherwise.  It is implemented as a singleton, and provides a
 *  method:
 *
 *  \code
 *    SpatFldPtr<FieldT> field = SpatialFieldStore<FieldT>::get( const FieldT& f )
 *  \endcode
 *
 *  to return a field with the asme dimensions as the provided
 *  template field.  Note that the field will not necessarily have
 *  the same values as the provided field.  The supplied field is
 *  simply used to provide information needed to construct clones.
 *
 *  Note that the returned type, <code>SpatFldPtr<FieldT></code>,
 *  should not be dereferenced and saved as a SpatialField.  Doing
 *  so can cause serious memory corruption.
 *
 *
 *  @par Thread-Parallelism Issues:
 *
 *  NOTE: this could get us into big trouble if we have threads
 *  running concurrently, since we would not be able to guarantee
 *  that two threads didn't use the same memory.
 *
 *  \todo Implement a thread-safe version of this concept.
 */
template<typename FieldT>
class SpatialFieldStore {
    friend class SpatFldPtr<FieldT> ;
  public:
    static SpatialFieldStore& self();

    /**
     *  @brief Obtain a temporary field.
     *
     *  @param f  A field to model this one after.
     *
     *  Note that you should not dereference the SpatFldPtr object to
     *  store a SpatialField reference.  Doing so can cause memory
     *  corruption.
     */
<<<<<<< HEAD
    inline SpatFldPtr<FieldT> get(const FieldT& f,
    		const MemoryType mtype = LOCAL_RAM, const unsigned short int deviceIndex = 0);
=======
    template< typename ProtoT >
    inline SpatFldPtr<FieldT> get( const ProtoT& f )
    {
      using namespace structured;
      const MemoryWindow& ws = f.window_with_ghost();
      const MemoryWindow w( ws.glob_dim() + Subtract< typename FieldT::Location::BCExtra, typename ProtoT::Location::BCExtra >::result::int_vec() * ws.has_bc(),
                            ws.offset(),
                            ws.extent()   + Subtract< typename FieldT::Location::BCExtra, typename ProtoT::Location::BCExtra >::result::int_vec() * ws.has_bc(),
                            ws.has_bc(0), ws.has_bc(1), ws.has_bc(2) );
      return get(w);
    }
>>>>>>> 4480c67f

    inline SpatFldPtr<FieldT> get(const structured::MemoryWindow& window,
        const MemoryType mtype = LOCAL_RAM, const unsigned short int deviceIndex = 0);

  private:

    /**
     *  @brief Restores a field to the store for future use.
     *
     *  @param Field to be restored to the store
     *
     *  Note that this method is private to ensure it is only called
     *  by SpatFldPtr objects.  Calling it anywhere else can result in
     *  memory corruption.
     */
    inline void restore_field(FieldT& f);

#ifdef ENABLE_THREADS
    /**
     *  Used to lock threads to prevent simultaneous access.
     */
    inline boost::mutex& get_mutex() {static boost::mutex m; return m;}
#endif

    SpatialFieldStore() {
    }
    ;
    ~SpatialFieldStore();

    template<typename FT, typename IsPODT> struct ValTypeSelector;
    template<typename FT> struct ValTypeSelector<FT, boost::true_type> {
        typedef FT type;
    };
    template<typename FT> struct ValTypeSelector<FT, boost::false_type> {
        typedef typename FT::AtomicT type;
    };

    typedef typename ValTypeSelector<FieldT,
        typename boost::is_pod<FieldT>::type>::type AtomicT;
    typedef std::queue<AtomicT*> FieldQueue;
    typedef std::map<int, FieldQueue> FQMap;

    FQMap fqmap_;
};

//==================================================================

// %%%%%%%%%%%%%%%%%%%%%%%%%%%%%%%%%%%%%%%%%%%%%%%%%%%%%%%%%%%%%%%%%
//
//  Implementation
//
// %%%%%%%%%%%%%%%%%%%%%%%%%%%%%%%%%%%%%%%%%%%%%%%%%%%%%%%%%%%%%%%%%

//=================================================================

//------------------------------------------------------------------
template<typename FieldT>
SpatFldPtr<FieldT>::SpatFldPtr(FieldT* const f) :
    store_(
    		SpatialFieldStore<FieldT>::self()), f_(f),
    		count_(new int), builtFromStore_(false),
    		memType_( ( f != NULL ? f->memory_device_type() : LOCAL_RAM ) ),
    		deviceIndex_( ( f != NULL ? f->device_index() : 0 ) ) {

		*count_ = 1;
}

//------------------------------------------------------------------
template<typename FieldT>
SpatFldPtr<FieldT>::SpatFldPtr(FieldT* const f, const bool builtFromStore) :
    store_(
    	SpatialFieldStore<FieldT>::self()), f_(f),
    	count_(new int), builtFromStore_(
        builtFromStore),
        memType_( ( f != NULL ? f->memory_device_type() : LOCAL_RAM ) ),
        deviceIndex_( ( f != NULL ? f->device_index() : 0 ) ) {

		*count_ = 1;
}

//------------------------------------------------------------------

template<typename FieldT>
SpatFldPtr<FieldT>::SpatFldPtr(const SpatFldPtr<FieldT>& p) :
    store_(SpatialFieldStore<FieldT>::self()) {
  f_ = p.f_;
  count_ = p.count_;
  ++(*count_);
  builtFromStore_ = p.builtFromStore_;
  memType_ = p.memType_;
  deviceIndex_ = p.deviceIndex_;
}

//------------------------------------------------------------------
template<typename FieldT>
SpatFldPtr<FieldT>::SpatFldPtr() :
    store_(SpatialFieldStore<FieldT>::self()) {
  f_ = NULL;
  count_ = NULL;
  deviceIndex_ = 0;
  builtFromStore_ = false;
  memType_ = LOCAL_RAM;
}
//------------------------------------------------------------------
template<typename FieldT>
SpatFldPtr<FieldT>&
SpatFldPtr<FieldT>::operator=(const SpatFldPtr& p) {
  // was this an active SpatFldPtr?
  if (count_ != NULL) {
    // this one is dying so decrement the count.
    --(*count_);
    // kill the old one if needed
    if (*count_ == 0) {
      if (builtFromStore_) {
        switch (memType_) {
          case LOCAL_RAM: {
            store_.restore_field(*f_);
          }
          	  break;

          case EXTERNAL_CUDA_GPU:
        	  break;

          default:
            throw(std::runtime_error("Attempt to detach an unknown field type."));
        }
      }
      delete f_;
      delete count_;
      count_ = NULL;
      f_ = NULL;
    }
  }
  // reassign
  f_ = p.f_;
  count_ = p.count_;
  builtFromStore_ = p.builtFromStore_;
  memType_ = p.memType_;
  deviceIndex_ = p.deviceIndex_;
  // increment copy count
  ++(*count_);

  return *this;
}
//------------------------------------------------------------------
template<typename FieldT>
SpatFldPtr<FieldT>&
SpatFldPtr<FieldT>::operator=(FieldT* const f) {
  // was this an active SpatFldPtr?
  if (count_ != NULL) {
    // this one is dying so decrement the count.
    --(*count_);
    // kill the old one if needed
    if (*count_ == 0) {
      if (builtFromStore_) {
        switch (memType_) {
          case LOCAL_RAM: {
            store_.restore_field(*f_);
          }
          	  break;

          case EXTERNAL_CUDA_GPU:
        	  break;

          default:
            throw(std::runtime_error("Attempt to detach an unknown field type."));
        }
      }

      delete f_;
      delete count_;
      count_ = NULL;
      f_ = NULL;
    }
  }
  // reassign
  f_ = f;
  count_ = new int;
  *count_ = 1;
  builtFromStore_ = false;
  memType_ = f->memory_device_type();
  deviceIndex_ = f->device_index();

  return *this;
}
//------------------------------------------------------------------
template<typename FieldT>
void SpatFldPtr<FieldT>::detach() {
  // was this an active SpatFldPtr?
  if (count_ != NULL) {
    // this one is dying so decrement the count.
    --(*count_);
    if (*count_ == 0) {
      // kill the old one if needed
      if (builtFromStore_) {
        switch (memType_) {
          case LOCAL_RAM: {
            store_.restore_field(*f_);
          }
          	  break;

          case EXTERNAL_CUDA_GPU:
        	  //Currently GPU fields are never built from the store
        	  break;

          default:
            throw(std::runtime_error("Attempt to detach an unknown field type."));
        }
      }

      delete count_;
      count_ = NULL;
      delete f_;
      count_ = NULL;
      f_ = NULL;
    }
  }
<<<<<<< HEAD
}
//------------------------------------------------------------------
template<typename FieldT>
inline unsigned int SpatFldPtr<FieldT>::allocated_bytes() const{
	return f_->allocated_bytes();
}

//------------------------------------------------------------------

template<typename FieldT>
inline double* SpatFldPtr<FieldT>::field_values() const {
	return f_->field_values();
}

//------------------------------------------------------------------

template<typename FieldT>
inline unsigned short SpatFldPtr<FieldT>::device_index() const {
	return f_->device_index();;
}

//------------------------------------------------------------------
template<typename FieldT>
SpatFldPtr<FieldT>::~SpatFldPtr() {
  detach();
}
//------------------------------------------------------------------

//==================================================================

//------------------------------------------------------------------
template<typename FieldT>
SpatialFieldStore<FieldT>::~SpatialFieldStore() {
  for (typename FQMap::iterator ii = fqmap_.begin(); ii != fqmap_.end(); ++ii) {
    FieldQueue& q = ii->second;
    while (!q.empty()) {
      AtomicT* field = q.front();
      delete[] field;
      field = NULL;
=======
  //------------------------------------------------------------------
  template<typename FieldT>
  SpatialFieldStore<FieldT>&
  SpatialFieldStore<FieldT>::self()
  {
    static SpatialFieldStore<FieldT> s;
    return s;
  }
  //------------------------------------------------------------------
  template<typename FieldT>
  SpatFldPtr<FieldT>
  SpatialFieldStore<FieldT>::get( const structured::MemoryWindow& window )
  {
#ifdef ENABLE_THREADS
    boost::mutex::scoped_lock lock( get_mutex() );
#endif
    // find the proper map
    const size_t npts = window.glob_npts();
    FieldQueue& q = fqmap_[ npts ];

    AtomicT* fnew;
    if( q.empty() ){
      fnew = new AtomicT[ npts ];
      for( size_t i=0; i<npts; ++i )  fnew[i] = 0.0;
    }
    else{
      fnew = q.front();
      for( size_t i=0; i<npts; ++i )  fnew[i] = 0.0;
>>>>>>> 4480c67f
      q.pop();
    }
  }
}
//------------------------------------------------------------------
template<typename FieldT>
SpatialFieldStore<FieldT>&
SpatialFieldStore<FieldT>::self() {
  static SpatialFieldStore<FieldT> s;
  return s;
}
//------------------------------------------------------------------
template<typename FieldT>
SpatFldPtr<FieldT> SpatialFieldStore<FieldT>::get(const FieldT& f,
		const MemoryType mtype, const unsigned short int deviceIndex ) {
  // jcs note that we could create a window from the parent window
  // that was the minimum size and create the field based on that.
  // This could save a lot of memory in some cases.
  return get(f.window_with_ghost(), f.memory_device_type(), f.device_index());
}
//------------------------------------------------------------------
template<typename FieldT>
SpatFldPtr<FieldT> SpatialFieldStore<FieldT>::get(
    const structured::MemoryWindow& window, MemoryType mtype,
    unsigned short int deviceIndex) {
#ifdef ENABLE_THREADS
  boost::mutex::scoped_lock lock( get_mutex() );
#endif
<<<<<<< HEAD
  // find the proper map

  switch (mtype) {
    case LOCAL_RAM: { // Allocate from a store
      const size_t npts = window.glob_npts();
      FieldQueue& q = fqmap_[npts];

      AtomicT* fnew;
      if (q.empty()) {
        fnew = new AtomicT[npts];
        for (size_t i = 0; i < npts; ++i)
          fnew[i] = 0.0;
      } else {
        fnew = q.front();
        for (size_t i = 0; i < npts; ++i)
          fnew[i] = 0.0;
        q.pop();
      }
      return SpatFldPtr<FieldT>(
          new FieldT(window, fnew, structured::ExternalStorage, mtype,
              deviceIndex), true);
    }
#ifdef ENABLE_CUDA
      //Dvn: I'm not having the store hold GPU memory right now, as I'm not sure it would be entirely stable
      // for single GPU systems ( we could end up holding all the memory and break the display functionality )
      case EXTERNAL_CUDA_GPU: {
        return SpatFldPtr<FieldT>(
            new FieldT(window, NULL, structured::InternalStorage, mtype,
                deviceIndex ), true );
      }
=======
    const structured::MemoryWindow& w = field.window_with_ghost();
    FieldQueue& q = fqmap_[ w.local_npts() ];
    q.push( &field[0] );
  }
  //------------------------------------------------------------------


  //====================================================================



  // specialized for doubles masquerading as spatialfields
  template<>
  inline void
  SpatialFieldStore<double>::restore_field( double& d )
  {}

  template<>
  template<>
  SpatFldPtr<double>
  inline SpatialFieldStore<double>::get<double>( const double& d )
  {
#ifdef ENABLE_THREADS
    boost::mutex::scoped_lock lock( get_mutex() );
>>>>>>> 4480c67f
#endif
    default: {
      std::ostringstream msg;
      msg << "Attempt to create Spatial Field Pointer wrapping ( "
          << DeviceTypeTools::get_memory_type_description(mtype)
          << " ) field type, without supporting libraries included\n";
      msg << "\t " << __FILE__ << " : " << __LINE__;
      throw(std::runtime_error(msg.str()));
    }
  }
}
//------------------------------------------------------------------
template<typename FieldT>
void SpatialFieldStore<FieldT>::restore_field(FieldT& field) {
#ifdef ENABLE_THREADS
  boost::mutex::scoped_lock lock( get_mutex() );
#endif
  const structured::MemoryWindow& w = field.window_with_ghost();
  FieldQueue& q = fqmap_[w.local_npts()];
  q.push(&field[0]);
}
//------------------------------------------------------------------

//====================================================================

//Wrap a double
template<>
inline SpatFldPtr<double>::SpatFldPtr(double* const f) :
    store_(
    	SpatialFieldStore<double>::self()), f_(f),
    	count_(new int), builtFromStore_(false),
    	memType_(LOCAL_RAM), deviceIndex_(0) {

		*count_ = 1;
}
//SpatFldPtr(FieldT* const field, const bool builtFromStore, const MemoryType mtype, const unsigned short int deviceIndex);


template<>
inline SpatFldPtr<double>::SpatFldPtr(double* const f, const bool builtFromStore) :
    store_(
    	SpatialFieldStore<double>::self()), f_(f),
    	count_(new int), builtFromStore_(builtFromStore),
    	memType_(LOCAL_RAM), deviceIndex_(0) {

		*count_ = 1;
}
template<>
inline SpatFldPtr<double>::SpatFldPtr(double* const field, const bool builtFromStore,
		const MemoryType mtype, const unsigned short int deviceIndex) :
    store_(
    	SpatialFieldStore<double>::self()), f_(field),
    	count_(new int), builtFromStore_(builtFromStore),
    	memType_(mtype), deviceIndex_(deviceIndex) {

		if( mtype != LOCAL_RAM ){
			std::cout << "WE TRIED TO BUILD AN EXTRNAL DOUBLE -- NOT SUPPORTED YET\n";
		}
		*count_ = 1;
}
// specialized for doubles masquerading as spatial fields

template<>
inline unsigned int SpatFldPtr<double>::allocated_bytes() const{
	return sizeof(double);
}

template<>
inline double* SpatFldPtr<double>::field_values() const {
	return f_;
}

template<>
inline unsigned short SpatFldPtr<double>::device_index() const {
	return deviceIndex_;
}

template<>
inline void SpatialFieldStore<double>::restore_field(double& d) {

}

template<>
SpatFldPtr<double>
inline SpatialFieldStore<double>::get(const double& d, const MemoryType mtype, unsigned short deviceIndex) {
	#ifdef ENABLE_THREADS
	  boost::mutex::scoped_lock lock( get_mutex() );
	#endif

	return SpatFldPtr<double>(new double, true, mtype, deviceIndex);
}

template<>
inline SpatFldPtr<double> SpatialFieldStore<double>::get(
    const structured::MemoryWindow& w, MemoryType mtype,
    	unsigned short int deviceIndex ) {
	#ifdef ENABLE_THREADS
	  boost::mutex::scoped_lock lock( get_mutex() );
	#endif

	return SpatFldPtr<double>(new double, true, mtype, deviceIndex);
}

} // namespace SpatialOps

#endif<|MERGE_RESOLUTION|>--- conflicted
+++ resolved
@@ -4,11 +4,8 @@
 #include <spatialops/SpatialOpsConfigure.h>
 #include <spatialops/structured/MemoryTypes.h>
 #include <spatialops/structured/SpatialField.h>
-<<<<<<< HEAD
 #include <spatialops/structured/ExternalAllocators.h>
-=======
 #include <spatialops/structured/IndexTriplet.h>
->>>>>>> 4480c67f
 
 #include <queue>
 #include <map>
@@ -269,10 +266,12 @@
      *  store a SpatialField reference.  Doing so can cause memory
      *  corruption.
      */
-<<<<<<< HEAD
-    inline SpatFldPtr<FieldT> get(const FieldT& f,
-    		const MemoryType mtype = LOCAL_RAM, const unsigned short int deviceIndex = 0);
-=======
+    inline SpatFldPtr<FieldT> get( const FieldT& f,
+    		const MemoryType mtype = LOCAL_RAM, const unsigned short int deviceIndex = 0 );
+
+    inline SpatFldPtr<FieldT> get(const structured::MemoryWindow& window,
+         const MemoryType mtype = LOCAL_RAM, const unsigned short int deviceIndex = 0 );
+
     template< typename ProtoT >
     inline SpatFldPtr<FieldT> get( const ProtoT& f )
     {
@@ -284,10 +283,7 @@
                             ws.has_bc(0), ws.has_bc(1), ws.has_bc(2) );
       return get(w);
     }
->>>>>>> 4480c67f
-
-    inline SpatFldPtr<FieldT> get(const structured::MemoryWindow& window,
-        const MemoryType mtype = LOCAL_RAM, const unsigned short int deviceIndex = 0);
+
 
   private:
 
@@ -309,9 +305,7 @@
     inline boost::mutex& get_mutex() {static boost::mutex m; return m;}
 #endif
 
-    SpatialFieldStore() {
-    }
-    ;
+    SpatialFieldStore() {};
     ~SpatialFieldStore();
 
     template<typename FT, typename IsPODT> struct ValTypeSelector;
@@ -403,7 +397,7 @@
           case LOCAL_RAM: {
             store_.restore_field(*f_);
           }
-          	  break;
+           break;
 
           case EXTERNAL_CUDA_GPU:
         	  break;
@@ -502,7 +496,6 @@
       f_ = NULL;
     }
   }
-<<<<<<< HEAD
 }
 //------------------------------------------------------------------
 template<typename FieldT>
@@ -542,47 +535,20 @@
       AtomicT* field = q.front();
       delete[] field;
       field = NULL;
-=======
-  //------------------------------------------------------------------
-  template<typename FieldT>
-  SpatialFieldStore<FieldT>&
-  SpatialFieldStore<FieldT>::self()
-  {
-    static SpatialFieldStore<FieldT> s;
-    return s;
+      q.pop();
+    }
   }
-  //------------------------------------------------------------------
-  template<typename FieldT>
-  SpatFldPtr<FieldT>
-  SpatialFieldStore<FieldT>::get( const structured::MemoryWindow& window )
-  {
-#ifdef ENABLE_THREADS
-    boost::mutex::scoped_lock lock( get_mutex() );
-#endif
-    // find the proper map
-    const size_t npts = window.glob_npts();
-    FieldQueue& q = fqmap_[ npts ];
-
-    AtomicT* fnew;
-    if( q.empty() ){
-      fnew = new AtomicT[ npts ];
-      for( size_t i=0; i<npts; ++i )  fnew[i] = 0.0;
-    }
-    else{
-      fnew = q.front();
-      for( size_t i=0; i<npts; ++i )  fnew[i] = 0.0;
->>>>>>> 4480c67f
-      q.pop();
-    }
-  }
-}
+}
+
 //------------------------------------------------------------------
 template<typename FieldT>
 SpatialFieldStore<FieldT>&
-SpatialFieldStore<FieldT>::self() {
-  static SpatialFieldStore<FieldT> s;
-  return s;
-}
+SpatialFieldStore<FieldT>::self()
+{
+   static SpatialFieldStore<FieldT> s;
+   return s;
+}
+
 //------------------------------------------------------------------
 template<typename FieldT>
 SpatFldPtr<FieldT> SpatialFieldStore<FieldT>::get(const FieldT& f,
@@ -592,6 +558,7 @@
   // This could save a lot of memory in some cases.
   return get(f.window_with_ghost(), f.memory_device_type(), f.device_index());
 }
+
 //------------------------------------------------------------------
 template<typename FieldT>
 SpatFldPtr<FieldT> SpatialFieldStore<FieldT>::get(
@@ -600,7 +567,6 @@
 #ifdef ENABLE_THREADS
   boost::mutex::scoped_lock lock( get_mutex() );
 #endif
-<<<<<<< HEAD
   // find the proper map
 
   switch (mtype) {
@@ -631,16 +597,34 @@
             new FieldT(window, NULL, structured::InternalStorage, mtype,
                 deviceIndex ), true );
       }
-=======
-    const structured::MemoryWindow& w = field.window_with_ghost();
-    FieldQueue& q = fqmap_[ w.local_npts() ];
-    q.push( &field[0] );
+#endif
+      default: {
+               std::ostringstream msg;
+               msg << "Attempt to create Spatial Field Pointer wrapping ( "
+                << DeviceTypeTools::get_memory_type_description(mtype)
+                << " ) field type, without supporting libraries included\n";
+               msg << "\t " << __FILE__ << " : " << __LINE__;
+               throw(std::runtime_error(msg.str()));
+      }
   }
+}
+
   //------------------------------------------------------------------
 
+template<typename FieldT>
+void SpatialFieldStore<FieldT>::restore_field(FieldT& field) {
+#ifdef ENABLE_THREADS
+  boost::mutex::scoped_lock lock( get_mutex() );
+#endif
+  const structured::MemoryWindow& w = field.window_with_ghost();
+  FieldQueue& q = fqmap_[w.local_npts()];
+  q.push(&field[0]);
+}
+//------------------------------------------------------------------
+
+
 
   //====================================================================
-
 
 
   // specialized for doubles masquerading as spatialfields
@@ -656,30 +640,12 @@
   {
 #ifdef ENABLE_THREADS
     boost::mutex::scoped_lock lock( get_mutex() );
->>>>>>> 4480c67f
 #endif
-    default: {
-      std::ostringstream msg;
-      msg << "Attempt to create Spatial Field Pointer wrapping ( "
-          << DeviceTypeTools::get_memory_type_description(mtype)
-          << " ) field type, without supporting libraries included\n";
-      msg << "\t " << __FILE__ << " : " << __LINE__;
-      throw(std::runtime_error(msg.str()));
-    }
+
+    return SpatFldPtr<double>( new double, true );
   }
-}
-//------------------------------------------------------------------
-template<typename FieldT>
-void SpatialFieldStore<FieldT>::restore_field(FieldT& field) {
-#ifdef ENABLE_THREADS
-  boost::mutex::scoped_lock lock( get_mutex() );
-#endif
-  const structured::MemoryWindow& w = field.window_with_ghost();
-  FieldQueue& q = fqmap_[w.local_npts()];
-  q.push(&field[0]);
-}
-//------------------------------------------------------------------
-
+
+//------------------------------------------------------------------
 //====================================================================
 
 //Wrap a double
@@ -735,11 +701,6 @@
 }
 
 template<>
-inline void SpatialFieldStore<double>::restore_field(double& d) {
-
-}
-
-template<>
 SpatFldPtr<double>
 inline SpatialFieldStore<double>::get(const double& d, const MemoryType mtype, unsigned short deviceIndex) {
 	#ifdef ENABLE_THREADS

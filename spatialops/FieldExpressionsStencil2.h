--- conflicted
+++ resolved
@@ -20,13 +20,6 @@
  * IN THE SOFTWARE.
  */
 
-<<<<<<< HEAD
-/*
- * Use of FieldExpressionsStencil2.h is deprecated.
- * Please use FieldExpressions.h instead.
- */
-#include <spatialops/FieldExpressions.h>
-=======
 #ifndef SpatialOps_FieldExpressionsStencil_2_h
 #  define SpatialOps_FieldExpressionsStencil_2_h
 
@@ -257,5 +250,4 @@
    } /* SpatialOps */;
 
 #endif
-/* SpatialOps_FieldExpressionsStencil_2_h */
->>>>>>> b4484810
+/* SpatialOps_FieldExpressionsStencil_2_h */
--- conflicted
+++ resolved
@@ -2594,7 +2594,6 @@
                                       (r-fcn-def (constize (fcn-dcl 'coefs
                                                                     (b s 'Coefs const-chunk "&")))
                                                  null
-<<<<<<< HEAD
                                                  'coefs_))
                                 (list (b s 'Arg const-chunk 'arg_)
                                       (b s 'Coefs const-chunk 'coefs_)))
@@ -2609,39 +2608,6 @@
                                                          (cons-asgn 'coefs_ 'coefs))
                                                    null)
                                    (list (mfc (fc 'arg)
-=======
-                                                 'lo_)
-                                      (r-fcn-def (constize (fcn-dcl 'hi
-                                                                    'double))
-                                                 null
-                                                 'hi_))
-                                (list (b s const-chunk 'Operand 'operand_)
-                                      (b s const-chunk 'double 'lo_)
-                                      (b s const-chunk 'double 'hi_)))
-                    (bs-ResizePrep (list 'StencilType
-                                         (tpl-use Cons-chunk
-                                                  (tpl-pmtr (scope (scope 'Operand 'FirstType)
-                                                                   'ResizeType))
-                                                  (tpl-pmtr (scope (scope 'Operand 'SecondType)
-                                                                   'ResizeType))))
-                                   (list (typedef (tpl-pmtr (scope 'Operand 'FirstType))
-                                                  'Operand1)
-                                         (typedef (tpl-pmtr (scope 'Operand 'SecondType))
-                                                  'Operand2))
-                                   (bm-constructor (list (b s 'Operand1 const-chunk "&" 'op1)
-                                                         (b s 'Operand2 const-chunk "&" 'op2)
-                                                         (b s 'double const-chunk 'lo)
-                                                         (b s 'double const-chunk 'hi))
-                                                   (list (cons-asgn 'operand1_ 'op1)
-                                                         (cons-asgn 'operand2_ 'op2)
-                                                         (cons-asgn 'lo_ 'lo)
-                                                         (cons-asgn 'hi_ 'hi))
-                                                  null)
-                                   (list (mfc (fc 'operand1)
-                                              'resize
-                                              'size)
-                                         (mfc (fc 'operand2)
->>>>>>> acf98abe
                                               'resize
                                               'split
                                               'location)
@@ -2765,14 +2731,8 @@
                                              const-chunk
                                              "&"
                                              'initial_rhs)
-<<<<<<< HEAD
-                                          (b s 'int const-chunk 'number_of_partitions)))
+                                          (b s 'size_t const-chunk 'number_of_partitions)))
                            (list (typedef (tpl-pmtr (scope (tpl-use NF-chunk 'Initial FT-chunk)
-=======
-                                          (b s 'size_t const-chunk 'number_of_partitions)))
-                           (list (typedef (tpl-pmtr (scope (scope (tpl-use NF-chunk 'Initial FT-chunk)
-                                                                  (tpl-fcn-use 'Iterator 'ValidGhost 'InitialShift))
->>>>>>> acf98abe
                                                            'ResizePrepType))
                                           'LhsType)
                                  (typedef (tpl-pmtr (scope 'ExprType 'ResizePrepType))

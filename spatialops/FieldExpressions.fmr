--- conflicted
+++ resolved
@@ -2749,13 +2749,10 @@
                                       (mfc (mfc (mfc 'initial_lhs (tpl-fcn-use 'resize_ghost VG-chunk))
                                                 'window_with_ghost)
                                            'extent))
-                                 (let ([=1 (lambda (sym) (nt= 'int sym "1"))])
-                                   (smt-list-chunk new-line-chunk
-                                                   (=1 'x)
-                                                   (=1 'y)
-                                                   (=1 'z)))
+                                 (smt-list-chunk new-line-chunk
+                                                 (map (lambda (sym) (nt= 'int sym "1"))
+                                                      (list 'x 'y 'z)))
                                  (b new-line-chunk
-<<<<<<< HEAD
                                     (bs (fc 'if (n<= 'number_of_partitions (c 'extent "[2]")))
                                         (body-chunk (n= 'z 'number_of_partitions)))
                                     (bs 'else
@@ -2767,11 +2764,15 @@
                                  (nt= IntVec 'split (fc IntVec 'x 'y 'z))
                                  (bs (scope 'BI 'interprocess_semaphore)
                                      (fc 'semaphore "0"))
-                                 (nt= 'int 'count "0")
-                                 (bs (fc 'for (bs semi-colon-chunk
-                                                  (c (n< 'count 'number_of_partitions)
-                                                     semi-colon-chunk)
-                                                  (n++ 'count)))
+                                 (nt= 'int 'max (ter-cond (b (c s '&& s) 
+                                                             (map (lambda (sym) (bs sym '== "1"))
+                                                                  (list 'x 'y 'z)))
+                                                          "1"
+                                                          'number_of_partitions))
+                                 (bs (c 'for (par (b (c semi-colon-chunk s)
+                                                     (nt= 'int 'count "0")
+                                                     (n< 'count 'max)
+                                                     (n++ 'count))))
                                      (body-chunk (let ([option (lambda (arg) (ter-cond (par (n== arg "1"))
                                                                                        "0"
                                                                                        'count))])
@@ -2797,65 +2798,6 @@
                                                      semi-colon-chunk)
                                                   (n++ 'ii)))
                                      (body-chunk (mfc 'semaphore 'wait))))
-=======
-                                    (c 'if
-                                       (p (b s 'number_of_partitions "<=" (c 'extent "[2]")))
-                                       (body-chunk (b s 'z "=" 'number_of_partitions)))
-                                    (c (b s 'else 'if)
-                                       (p (b s 'number_of_partitions "<=" (c 'extent "[1]")))
-                                       (body-chunk (b s 'y "="'number_of_partitions)))
-                                    (c (b s 'else 'if)
-                                       (p (b s 'number_of_partitions "<=" (c 'extent "[0]")))
-                                       (body-chunk (b s 'x "=" 'number_of_partitions))))
-                                 (b s IntVec 'split "=" (fc IntVec 'x 'y 'z))
-                                 (b s
-                                    (scope 'BI 'interprocess_semaphore)
-                                    (fc 'semaphore "0"))
-                                 (b s
-                                    'int 'max "="
-                                    (p (b s
-                                          'x '== "1"
-                                          '&&
-                                          'y '== "1"
-                                          '&&
-                                          'z '== "1"))
-                                    '?
-                                    "1"
-                                    ':
-                                    'number_of_partitions)
-                                 (c 'for
-                                    (p (b (c semi-colon-chunk s)
-                                          (b s 'int 'count '= "0")
-                                          (b s 'count "<" 'max)
-                                          (c "++" 'count)))
-                                    (body-chunk (let ([option (lambda (arg) (p (b s (p (b s arg "==" "1"))
-                                                                                  "?"
-                                                                                  "0"
-                                                                                  colon-chunk
-                                                                                  'count)))])
-                                                  (b s IntVec 'location "=" (fc IntVec
-                                                                                (option 'x)
-                                                                                (option 'y)
-                                                                                (option 'z))))
-                                                (mfc (fc (scope 'ThreadPoolFIFO 'self))
-                                                     'schedule
-                                                     (fc (scope 'boost 'bind)
-                                                         (c "&" (tpl-use 'nebo_assignment_thread_parallel_execute_internal 'InitialShift 'LhsType 'RhsType FT-chunk))
-                                                         (mfc (fc (tpl-use NF-chunk 'Initial FT-chunk)
-                                                                  'initial_lhs)
-                                                              (tpl-fcn-use 'resize_prep 'ValidGhost))
-                                                         (mfc (mfc 'initial_rhs 'expr)
-                                                              (tpl-fcn-use 'resize_prep 'ValidGhost))
-                                                         'split
-                                                         'location
-                                                         (c "&" 'semaphore)))))
-                                 (c 'for
-                                    (p (b (c s semi-colon-chunk)
-                                          (b s 'int 'ii "=" "0")
-                                          (b s 'ii "<" 'max)
-                                          (c 'ii "++")))
-                                    (body-chunk (mfc 'semaphore 'wait))))
->>>>>>> 5ada8f0a
                            'initial_lhs)))
       (tpl-def (list (tpl-pmtr 'CallStyle)
                      (tpl-pmtr 'ExprType)

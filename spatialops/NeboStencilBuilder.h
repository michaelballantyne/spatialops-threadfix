/*
 * Copyright (c) 2014 The University of Utah
 *
 * Permission is hereby granted, free of charge, to any person obtaining a copy
 * of this software and associated documentation files (the "Software"), to
 * deal in the Software without restriction, including without limitation the
 * rights to use, copy, modify, merge, publish, distribute, sublicense, and/or
 * sell copies of the Software, and to permit persons to whom the Software is
 * furnished to do so, subject to the following conditions:
 *
 * The above copyright notice and this permission notice shall be included in
 * all copies or substantial portions of the Software.
 *
 * THE SOFTWARE IS PROVIDED "AS IS", WITHOUT WARRANTY OF ANY KIND, EXPRESS OR
 * IMPLIED, INCLUDING BUT NOT LIMITED TO THE WARRANTIES OF MERCHANTABILITY,
 * FITNESS FOR A PARTICULAR PURPOSE AND NONINFRINGEMENT. IN NO EVENT SHALL THE
 * AUTHORS OR COPYRIGHT HOLDERS BE LIABLE FOR ANY CLAIM, DAMAGES OR OTHER
 * LIABILITY, WHETHER IN AN ACTION OF CONTRACT, TORT OR OTHERWISE, ARISING
 * FROM, OUT OF OR IN CONNECTION WITH THE SOFTWARE OR THE USE OR OTHER DEALINGS
 * IN THE SOFTWARE.
 */

#ifndef NEBO_STENCIL_BUILDER_H
#define NEBO_STENCIL_BUILDER_H

//To define new stencils use the following four macros.
//NEBO_FIRST_POINT and NEBO_FIRST_IJK define a new Nebo stencil point collection.
//NEBO_ADD_POINT and NEBO_ADD_IJK add a stencil point to an existing Nebo stencil point collection.
//
//NEBO_FIRST_POINT and NEBO_ADD_POINT are designed to work together.
//Likewise, NEBO_FIRST_IJK and NEBO_ADD_IJK are designed to work together.
//They can be mixed, but it is not recommended.
//
//NEBO_FIRST_POINT and NEBO_ADD_POINT are designed to work with stencil points based off of field types.
//For examples, look at Stencil2Collection, Stencil4Collection, and FDStencilCollection definitions in this file.
//
//NEBO_FIRST_IJK and NEBO_ADD_IJK are designed to work on constant stencil points, whose shape does not change depending on field type.
//For examples, look at NullStencilCollection and the seven BoxFilter*StencilCollection definitions in this file.



//Define a new stencil from an IndexTriplet
#define NEBO_FIRST_POINT_WO_TN(POINT) NeboStencilPointCollection< POINT, NeboNil >
#define NEBO_FIRST_POINT(POINT) typename NEBO_FIRST_POINT_WO_TN(POINT)

//Add a point (IndexTriplet) to an existing stencil
#define NEBO_ADD_POINT(POINT) template AddPoint< POINT >::Result

//Define a new stencil from three constant integers
#define NEBO_FIRST_IJK(X, Y, Z) NeboStencilPointCollection< IndexTriplet<X,Y,Z>, NeboNil >

//Add a point (three constant integers) to an existing stencil
#define NEBO_ADD_IJK(X, Y, Z) AddPoint< IndexTriplet<X,Y,Z> >::Result

namespace SpatialOps {

  /**
   *  \struct Subtract
   *  \brief Perform compile-time subtraction over a list of IndexTriplet types
   */
  template< typename List, typename IT >
    struct ListSubtract
    {
      typedef NeboStencilPointCollection< typename Subtract< typename List::Point, IT >::result,
                                          typename ListSubtract< typename List::Collection, IT >::result >
              result;
    };

  template< typename Point, typename IT >
    struct ListSubtract< NeboStencilPointCollection< Point, NeboNil >, IT >
    {
      typedef NeboStencilPointCollection< typename Subtract< Point, IT >::result, NeboNil >
              result;
    };

  /**
   * \struct NeboStencilBuilder
   * \brief Supports definition of new Nebo stencils.
   *
   * \tparam OperatorType the type of operator, e.g. SpatialOps::Gradient, SpatialOps::Interpolant, etc.
   * \tparam PntCltnT     defines the stencil points
   * \tparam SrcFieldT    the type of field that this operator acts on
   * \tparam DestFieldT   the type of field that this operator produces
   */
    template<typename OperatorType, typename PntCltnT, typename SrcFieldT, typename DestFieldT>
    struct NeboStencilBuilder {
    public:
        typedef OperatorType  type;                 ///< operator type (Interpolant, Gradient, Divergence)
        typedef PntCltnT      PointCollectionType;  ///< collection of stencil points
        typedef SrcFieldT     SrcFieldType;         ///< source field type
        typedef DestFieldT    DestFieldType;        ///< destination field type
        typedef NeboStencilCoefCollection<PointCollectionType::length>
                              CoefCollection;       ///< collection of coefficients

        // typedefs for when argument is a Nebo expression
        template<typename Arg>
        struct WithArg {
            typedef NeboStencil<Initial, PointCollectionType, Arg, DestFieldType> Stencil;
            typedef NeboExpression<Stencil, DestFieldType> Result;
        };

        // typedefs for when argument is a field
        typedef NeboConstField<Initial, SrcFieldType> FieldArg;
        typedef NeboStencil<Initial, PointCollectionType, FieldArg, DestFieldType> FieldStencil;
        typedef NeboExpression<FieldStencil, DestFieldType> FieldResult;

        /**
         *  \brief construct a stencil with the specified coefficients
         */
        NeboStencilBuilder(const CoefCollection & coefs)
         : coefCollection_(coefs)
        {}

        ~NeboStencilBuilder() {}

        /**
         * \brief Return coefficient collection
         */
        CoefCollection const & coefs(void) const { return coefCollection_; };

        /**
         * \brief Apply this operator to the supplied source field to produce the supplied destination field
         * \param src the field that the operator is applied to
         * \param dest the resulting field.
         */
        void apply_to_field( const SrcFieldType & src, DestFieldType & dest ) const {
            dest <<= operator()(src);
        }

        /**
         * \brief Nebo's inline operator for field values
         * \param src the field to which the operator is applied
         */
        inline FieldResult operator ()( const SrcFieldType & src ) const {
            return FieldResult(FieldStencil(FieldArg(src), coefs()));
        }

        /**
         * \brief Nebo's inline operator for Nebo expressions
         * \param src the Nebo expression to which the operator is applied
         */
        template<typename Arg>
        inline typename WithArg<Arg>::Result
        operator ()( const NeboExpression<Arg, SrcFieldType> & src ) const {
            typedef typename WithArg<Arg>::Stencil Stencil;
            typedef typename WithArg<Arg>::Result Result;
            return Result(Stencil(src.expr(), coefs()));
        }

    private:
        const CoefCollection coefCollection_;
    };

    template<typename OperatorType, typename SrcFieldType, typename DestFieldType>
    struct Stencil2Collection {
        // source field offset
        typedef typename SrcFieldType::Location::Offset                      SrcOffset;
        // destination field offset
        typedef typename DestFieldType::Location::Offset                     DestOffset;
        // low (first) stencil point location (relative to the destination point)
        typedef typename GreaterThan<SrcOffset,
                                                 DestOffset>::result::Negate LowStPt;
        // high (second) stencil point location (relative to the destination point)
        typedef typename LessThan<SrcOffset, DestOffset>::result HighStPt;
        // collection of all stencil points in this stencil
        typedef NEBO_FIRST_POINT(LowStPt)::NEBO_ADD_POINT(HighStPt)          StPtCollection;
    };

    template<typename OperatorType, typename SrcFieldType, typename DestFieldType>
    struct Stencil4Collection {
        template<bool Boolean, typename True, typename False>
        struct TemplateIf;

        template<typename True, typename False>
        struct TemplateIf<true, True, False> { True typedef result; };

        template<typename True, typename False>
        struct TemplateIf<false, True, False> { False typedef result; };

        // source field offset
        typedef typename SrcFieldType::Location::Offset                             SrcOffset;
        // destination field offset
        typedef typename DestFieldType::Location::Offset                            DestOffset;
        // unit vectors
        typedef IndexTriplet<1, 0, 0>                                   XUnit;
        typedef IndexTriplet<0, 1, 0>                                   YUnit;
        typedef IndexTriplet<0, 0, 1>                                   ZUnit;
        // first direction (unit vector)
        typedef typename TemplateIf<((int)(SrcOffset::X) != (int)(DestOffset::X)),
                                    XUnit,
                                    YUnit>::result                                  FirstDir;
        // second direction (unit vector)
        typedef typename TemplateIf<((int)(SrcOffset::Z) != (int)(DestOffset::Z)),
                                    ZUnit,
                                    YUnit>::result                                  SecondDir;
        // source offset in the first direction
        typedef typename Multiply<SrcOffset, FirstDir>::result          SrcInFirstDir;
        // source offset in the second direction
        typedef typename Multiply<SrcOffset, SecondDir>::result         SrcInSecondDir;
        // destination offset in the first direction
        typedef typename Multiply<DestOffset, FirstDir>::result         DestInFirstDir;
        // destination offset in the second direction
        typedef typename Multiply<DestOffset, SecondDir>::result        DestInSecondDir;
        // low value in the first direction
        typedef typename GreaterThan<SrcInFirstDir,
                                                 DestInFirstDir>::result::Negate    LoValInFirstDir;
        // high value in the first direction
        typedef typename LessThan<SrcInFirstDir,
                                              DestInFirstDir>::result               HiValInFirstDir;
        // low value in the second direction
        typedef typename GreaterThan<SrcInSecondDir,
                                            DestInSecondDir>::result::Negate        LoValInSecondDir;
        // high value in the second direction
        typedef typename LessThan<SrcInSecondDir,
                                              DestInSecondDir>::result              HiValInSecondDir;
        // stencil point locations (relative to the destination point)
        typedef typename Add<LoValInFirstDir, LoValInSecondDir>::result StPt1;
        typedef typename Add<HiValInFirstDir, LoValInSecondDir>::result StPt2;
        typedef typename Add<LoValInFirstDir, HiValInSecondDir>::result StPt3;
        typedef typename Add<HiValInFirstDir, HiValInSecondDir>::result StPt4;
        // collection of all stencil points in this stencil
      typedef NEBO_FIRST_POINT(StPt1)::NEBO_ADD_POINT(StPt2)
              ::NEBO_ADD_POINT(StPt3)::NEBO_ADD_POINT(StPt4)                        StPtCollection;
    };

    template<typename OperatorType, typename SrcFieldType, typename DestFieldType>
    struct FDStencilCollection {
        typedef typename OperatorType::DirT                                 DirT;
        typedef typename UnitTriplet<DirT>::type                DirVec;
        typedef typename DirVec::Negate                                     LowStPt;
        typedef DirVec                                                      HighStPt;
        typedef NEBO_FIRST_POINT(LowStPt)::NEBO_ADD_POINT(HighStPt)         StPtCollection;
    };

  /**
   * \struct NeboEdgelessStencilBuilder
   * \brief Supports definition of new Nebo stencils that do NOT invalidate ghost cells.
   *
   * \tparam OperatorType the type of operator, e.g. SpatialOps::Gradient, SpatialOps::Interpolant, etc.
   * \tparam PntCltnT     defines the stencil points
   * \tparam SrcFieldT    the type of field that this operator acts on
   * \tparam DestFieldT   the type of field that this operator produces
   */
    template<typename OperatorType, typename PntCltnT, typename SrcFieldT, typename DestFieldT>
    struct NeboEdgelessStencilBuilder {
    public:
        typedef OperatorType  type;                 ///< operator type (Interpolant, Gradient, Divergence)
        typedef PntCltnT      PointCollectionType;  ///< collection of stencil points
        typedef SrcFieldT     SrcFieldType;         ///< source field type
        typedef DestFieldT    DestFieldType;        ///< destination field type
        typedef NeboStencilCoefCollection<PointCollectionType::length>
                              CoefCollection;       ///< collection of coefficients

        // typedefs for when argument is a Nebo expression
        template<typename Arg>
        struct WithArg {
            typedef NeboEdgelessStencil<Initial, PointCollectionType, Arg, DestFieldType> Stencil;
            typedef NeboExpression<Stencil, DestFieldType> Result;
        };

        // typedefs for when argument is a field
        typedef NeboConstField<Initial, SrcFieldType> FieldArg;
        typedef NeboEdgelessStencil<Initial, PointCollectionType, FieldArg, DestFieldType> FieldStencil;
        typedef NeboExpression<FieldStencil, DestFieldType> FieldResult;

        /**
         *  \brief construct a stencil with the specified coefficients
         */
        NeboEdgelessStencilBuilder(const CoefCollection & coefs)
         : coefCollection_(coefs)
        {}

        ~NeboEdgelessStencilBuilder() {}

        /**
         * \brief Return coefficient collection
         */
        CoefCollection const & coefs(void) const { return coefCollection_; };

        /**
         * \brief Apply this operator to the supplied source field to produce the supplied destination field
         * \param src the field that the operator is applied to
         * \param dest the resulting field.
         */
        void apply_to_field( const SrcFieldType & src, DestFieldType & dest ) const {
            dest <<= operator()(src);
        }

        /**
         * \brief Nebo's inline operator for field values
         * \param src the field to which the operator is applied
         */
        inline FieldResult operator ()( const SrcFieldType & src ) const {
            return FieldResult(FieldStencil(FieldArg(src), coefs()));
        }

        /**
         * \brief Nebo's inline operator for Nebo expressions
         * \param src the Nebo expression to which the operator is applied
         */
        template<typename Arg>
        inline typename WithArg<Arg>::Result
        operator ()( const NeboExpression<Arg, SrcFieldType> & src ) const {
            typedef typename WithArg<Arg>::Stencil Stencil;
            typedef typename WithArg<Arg>::Result Result;
            return Result(Stencil(src.expr(), coefs()));
        }

    private:
        const CoefCollection coefCollection_;
    };

  /**
   * \struct NeboSumStencilBuilder
   * \brief Supports definition of new Nebo sum stencils, which sums given stencil points WITHOUT coefficients.
   *
   * \tparam PntCltnT     defines the stencil points
   * \tparam SrcFieldT    the type of field that this operator acts on
   * \tparam DestFieldT   the type of field that this operator produces
   */
    template<typename PntCltnT, typename SrcFieldT, typename DestFieldT>
    struct NeboSumStencilBuilder {
    public:
        typedef PntCltnT      PointCollectionType;  ///< collection of stencil points
        typedef SrcFieldT     SrcFieldType;         ///< source field type
        typedef DestFieldT    DestFieldType;        ///< destination field type

        // typedefs for when argument is a Nebo expression
        template<typename Arg>
        struct WithArg {
            typedef NeboSumStencil<Initial, PointCollectionType, Arg, DestFieldType> Stencil;
            typedef NeboExpression<Stencil, DestFieldType> Result;
        };

        // typedefs for when argument is a field
        typedef NeboConstField<Initial, SrcFieldType> FieldArg;
        typedef NeboSumStencil<Initial, PointCollectionType, FieldArg, DestFieldType> FieldStencil;
        typedef NeboExpression<FieldStencil, DestFieldType> FieldResult;

        /**
         *  \brief construct a stencil
         */
        NeboSumStencilBuilder()
        {}

        ~NeboSumStencilBuilder() {}

        /**
         * \brief Apply this operator to the supplied source field to produce the supplied destination field
         * \param src the field that the operator is applied to
         * \param dest the resulting field.
         */
        void apply_to_field( const SrcFieldType & src, DestFieldType & dest ) const {
            dest <<= operator()(src);
        }

        /**
         * \brief Nebo's inline operator for field values
         * \param src the field to which the operator is applied
         */
        inline FieldResult operator ()( const SrcFieldType & src ) const {
            return FieldResult(FieldStencil(FieldArg(src)));
        }

        /**
         * \brief Nebo's inline operator for Nebo expressions
         * \param src the Nebo expression to which the operator is applied
         */
        template<typename Arg>
        inline typename WithArg<Arg>::Result
        operator ()( const NeboExpression<Arg, SrcFieldType> & src ) const {
            typedef typename WithArg<Arg>::Stencil Stencil;
            typedef typename WithArg<Arg>::Result Result;
            return Result(Stencil(src.expr()));
        }
    };

    struct NullStencilCollection {
        typedef NEBO_FIRST_IJK(0, 0, 0) StPtCollection;
    };

  /**
   * \struct NeboAverageStencilBuilder
   * \brief Supports definition of new Nebo average stencils, which automatically averages given stencil points.
   *
   * \tparam PntCltnT     defines the stencil points
   * \tparam SrcFieldT    the type of field that this operator acts on
   * \tparam DestFieldT   the type of field that this operator produces
   */
    template<typename PntCltnT, typename SrcFieldT, typename DestFieldT>
    struct NeboAverageStencilBuilder {
    public:
        typedef PntCltnT      PointCollectionType;  ///< collection of stencil points
        typedef SrcFieldT     SrcFieldType;         ///< source field type
        typedef DestFieldT    DestFieldType;        ///< destination field type

        // typedefs for when argument is a Nebo expression
        template<typename Arg>
        struct WithArg {
            typedef NeboSumStencil<Initial, PointCollectionType, Arg, DestFieldType> Stencil;
            typedef NeboScalar<Initial, double> Scalar;
            typedef ProdOp<Initial, Stencil, Scalar> Average;
            typedef NeboExpression<Average, DestFieldType> Result;
        };

        // typedefs for when argument is a field
        typedef NeboConstField<Initial, SrcFieldType> FieldArg;
        typedef NeboScalar<Initial, double> FieldScalar;
        typedef NeboSumStencil<Initial, PointCollectionType, FieldArg, DestFieldType> FieldStencil;
        typedef ProdOp<Initial, FieldStencil, FieldScalar> FieldAverage;
        typedef NeboExpression<FieldAverage, DestFieldType> FieldResult;

        /**
         *  \brief construct a stencil
         */
        NeboAverageStencilBuilder()
        {}

        ~NeboAverageStencilBuilder() {}

        /**
         * \brief Apply this operator to the supplied source field to produce the supplied destination field
         * \param src the field that the operator is applied to
         * \param dest the resulting field.
         */
        void apply_to_field( const SrcFieldType & src, DestFieldType & dest ) const {
            dest <<= operator()(src);
        }

        /**
         * \brief Nebo's inline operator for field values
         * \param src the field to which the operator is applied
         */
        inline FieldResult operator ()( const SrcFieldType & src ) const {
            return FieldResult(FieldAverage(FieldStencil(FieldArg(src)),
                                            FieldScalar(1.0 / double(PointCollectionType::length))));
        }

        /**
         * \brief Nebo's inline operator for Nebo expressions
         * \param src the Nebo expression to which the operator is applied
         */
        template<typename Arg>
        inline typename WithArg<Arg>::Result
        operator ()( const NeboExpression<Arg, SrcFieldType> & src ) const {
            typedef typename WithArg<Arg>::Stencil Stencil;
            typedef typename WithArg<Arg>::Scalar Scalar;
            typedef typename WithArg<Arg>::Average Average;
            typedef typename WithArg<Arg>::Result Result;
            return Result(Average(Stencil(src.expr()),
                                  Scalar(1.0 / double(PointCollectionType::length))));
        }
    };

    struct BoxFilter3DStencilCollection {
      typedef NEBO_FIRST_IJK(-1,-1,-1)::NEBO_ADD_IJK( 0,-1,-1)::NEBO_ADD_IJK( 1,-1,-1)
              ::NEBO_ADD_IJK(-1, 0,-1)::NEBO_ADD_IJK( 0, 0,-1)::NEBO_ADD_IJK( 1, 0,-1)
              ::NEBO_ADD_IJK(-1, 1,-1)::NEBO_ADD_IJK( 0, 1,-1)::NEBO_ADD_IJK( 1, 1,-1)
              ::NEBO_ADD_IJK(-1,-1, 0)::NEBO_ADD_IJK( 0,-1, 0)::NEBO_ADD_IJK( 1,-1, 0)
              ::NEBO_ADD_IJK(-1, 0, 0)::NEBO_ADD_IJK( 0, 0, 0)::NEBO_ADD_IJK( 1, 0, 0)
              ::NEBO_ADD_IJK(-1, 1, 0)::NEBO_ADD_IJK( 0, 1, 0)::NEBO_ADD_IJK( 1, 1, 0)
              ::NEBO_ADD_IJK(-1,-1, 1)::NEBO_ADD_IJK( 0,-1, 1)::NEBO_ADD_IJK( 1,-1, 1)
              ::NEBO_ADD_IJK(-1, 0, 1)::NEBO_ADD_IJK( 0, 0, 1)::NEBO_ADD_IJK( 1, 0, 1)
              ::NEBO_ADD_IJK(-1, 1, 1)::NEBO_ADD_IJK( 0, 1, 1)::NEBO_ADD_IJK( 1, 1, 1)
          StPtCollection;
    };

    struct BoxFilter2DXYStencilCollection {
      typedef NEBO_FIRST_IJK(-1,-1, 0)::NEBO_ADD_IJK( 0,-1, 0)::NEBO_ADD_IJK( 1,-1, 0)
              ::NEBO_ADD_IJK(-1, 0, 0)::NEBO_ADD_IJK( 0, 0, 0)::NEBO_ADD_IJK( 1, 0, 0)
              ::NEBO_ADD_IJK(-1, 1, 0)::NEBO_ADD_IJK( 0, 1, 0)::NEBO_ADD_IJK( 1, 1, 0)
          StPtCollection;
    };

    struct BoxFilter2DXZStencilCollection {
      typedef NEBO_FIRST_IJK(-1, 0,-1)::NEBO_ADD_IJK( 0, 0,-1)::NEBO_ADD_IJK( 1, 0,-1)
              ::NEBO_ADD_IJK(-1, 0, 0)::NEBO_ADD_IJK( 0, 0, 0)::NEBO_ADD_IJK( 1, 0, 0)
              ::NEBO_ADD_IJK(-1, 0, 1)::NEBO_ADD_IJK( 0, 0, 1)::NEBO_ADD_IJK( 1, 0, 1)
          StPtCollection;
    };

    struct BoxFilter2DYZStencilCollection {
      typedef NEBO_FIRST_IJK( 0,-1,-1)::NEBO_ADD_IJK( 0, 0,-1)::NEBO_ADD_IJK( 0, 1,-1)
              ::NEBO_ADD_IJK( 0,-1, 0)::NEBO_ADD_IJK( 0, 0, 0)::NEBO_ADD_IJK( 0, 1, 0)
              ::NEBO_ADD_IJK( 0,-1, 1)::NEBO_ADD_IJK( 0, 0, 1)::NEBO_ADD_IJK( 0, 1, 1)
          StPtCollection;
    };

    struct BoxFilter1DXStencilCollection {
      typedef NEBO_FIRST_IJK(-1, 0, 0)::NEBO_ADD_IJK( 0, 0, 0)::NEBO_ADD_IJK( 1, 0, 0)
          StPtCollection;
    };

    struct BoxFilter1DYStencilCollection {
      typedef NEBO_FIRST_IJK( 0,-1, 0)::NEBO_ADD_IJK( 0, 0, 0)::NEBO_ADD_IJK( 0, 1, 0)
          StPtCollection;
    };

    struct BoxFilter1DZStencilCollection {
      typedef NEBO_FIRST_IJK( 0, 0,-1)::NEBO_ADD_IJK( 0, 0, 0)::NEBO_ADD_IJK( 0, 0, 1)
          StPtCollection;
    };

    template<typename OperatorType, typename SrcFieldType, typename DestFieldType>
    struct MaskShiftPoints {
      // source field offset
      typedef typename SrcFieldType::Location::Offset                      SrcOffset;
      // destination field offset
      typedef typename DestFieldType::Location::Offset                     DestOffset;
      // minus-side stencil point location
      typedef typename LessThan<SrcOffset, DestOffset>::result MinusPoint;
      // plus-side stencil point location
      typedef typename GreaterThan<SrcOffset,
                                               DestOffset>::result::Negate PlusPoint;
    };

    //must be a finite difference (FD) stencil, pull direction and points from operator:
    template<typename OperatorType, typename FieldType>
    struct MaskShiftPoints<OperatorType, FieldType, FieldType> {
      typedef typename OperatorType::type                    OpT;
      // FDStencilCollection:
      typedef FDStencilCollection<OpT, FieldType, FieldType> FDStencil;
      // minus-side stencil point location
      typedef typename FDStencil::DirVec                     MinusPoint;
      // plus-side stencil point location
      typedef typename FDStencil::DirVec::Negate             PlusPoint;
    };

  /**
   * \struct NeboMaskShiftBuilder
   * \brief Supports definition of new Nebo mask shift stencils, which converts a mask of one field type into another field type.
   *
   * \tparam OperatorT    the type of the operator
   * \tparam SrcFieldT    the type of field that this operator acts on
   * \tparam DestFieldT   the type of field that this operator produces
   */
    template<typename OperatorT, typename SrcFieldT, typename DestFieldT>
      struct NeboMaskShiftBuilder {
      public:
        typedef OperatorT  OperatorType;  ///< operator type
        typedef SrcFieldT  SrcFieldType;  ///< source field type
        typedef DestFieldT DestFieldType; ///< destination field type

        typedef SpatialMask<SrcFieldType>  SrcMask;  ///< source mask type
        typedef SpatialMask<DestFieldType> DestMask; ///< destination mask type

        typedef typename MaskShiftPoints<OperatorType, SrcFieldType, DestFieldType>::MinusPoint MinusPoint; ///< negative face shift for mask
        typedef typename MaskShiftPoints<OperatorType, SrcFieldType, DestFieldType>::PlusPoint  PlusPoint;  ///< positive face shift for mask

        typedef NeboMask<Initial, SrcFieldType> Mask; ///< Nebo mask type

        typedef NeboMaskShift<Initial, MinusPoint, Mask, DestFieldType> MinusShift; ///< shift type for negative shift
        typedef NeboMaskShift<Initial, PlusPoint,  Mask, DestFieldType> PlusShift;  ///< shift type for positive shift

        typedef NeboBooleanExpression<MinusShift, DestFieldType> MinusResult; ///< result type for negative shift
        typedef NeboBooleanExpression<PlusShift,  DestFieldType> PlusResult;  ///< result type for positive shift

        /**
         *  \brief construct a stencil
         */
        NeboMaskShiftBuilder()
        {}

        ~NeboMaskShiftBuilder() {}

        /**
         * \brief Compute the minus side shift
         * \param src the mask to which the operator is applied
         */
        inline MinusResult minus( const SrcMask & src ) const {
          return MinusResult(MinusShift(Mask(src)));
        }

        /**
         * \brief Compute the plus side shift
         * \param src the mask to which the operator is applied
         */
        inline PlusResult plus( const SrcMask & src ) const {
          return PlusResult(PlusShift(Mask(src)));
        }
    };

    /**
     * \struct NeboBoundaryConditionBuilder
     * \brief Supports definition of new Nebo boundary condition.
     *
     * \tparam OperatorT   Operator to invert
     *
     * Note that Gamma is assumed to be the origin, for the stencil points and mask points.
     */
    template<typename OperatorT>
    struct NeboBoundaryConditionBuilder {
    public:
      typedef OperatorT                            OperatorType;   ///< type of operator to invert
      typedef typename OperatorType::SrcFieldType  PhiFieldType;   ///< field type of phi, which this operator modifies
      typedef typename OperatorType::DestFieldType GammaFieldType; ///< type of fields in gamma, which this operator reads

      typedef typename OperatorType::PointCollectionType PointCollection; ///< stencil point collection

      typedef typename PointCollection::Last        LowPoint;      ///< stencil offset for low point in phi, assumes gamma is origin
      typedef typename PointCollection::AllButLast  NonLowPoints;  ///< stencil offsets for all but low point in phi, assumes gamma is origin
      typedef typename PointCollection::First       HighPoint;     ///< stencil offset for high point in phi, assumes gamma is origin
      typedef typename PointCollection::AllButFirst NonHighPoints; ///< stencil offsets for all but high point in phi, assumes gamma is origin

      typedef typename Subtract<IndexTriplet<0,0,0>, LowPoint>:: result LowGammaPoint;
      typedef typename Subtract<IndexTriplet<0,0,0>, HighPoint>::result HighGammaPoint;
      typedef typename ListSubtract<NonLowPoints,  LowPoint>:: result                           NonLowSrcPoints;
      typedef typename ListSubtract<NonHighPoints, HighPoint>::result                           NonHighSrcPoints;
      typedef NeboMaskShiftBuilder<OperatorType, GammaFieldType, PhiFieldType>                  Shift;

      typedef NeboStencilCoefCollection<PointCollection::length> CoefCollection; ///< collection of coefficients

      typedef NeboEdgelessStencilBuilder<NeboNil, NEBO_FIRST_POINT_WO_TN(LowGammaPoint),  GammaFieldType, PhiFieldType> MinusGammaType;
      typedef NeboEdgelessStencilBuilder<NeboNil, NEBO_FIRST_POINT_WO_TN(HighGammaPoint), GammaFieldType, PhiFieldType> PlusGammaType;
      typedef NeboEdgelessStencilBuilder<NeboNil, NonLowSrcPoints,                        PhiFieldType,   PhiFieldType> MinusPhiType;
      typedef NeboEdgelessStencilBuilder<NeboNil, NonHighSrcPoints,                       PhiFieldType,   PhiFieldType> PlusPhiType;

      typedef std::vector<IntVec> Points;
      typedef Points::const_iterator PointIterator;

      /**
       *  \brief construct a boundary condition
       */
      NeboBoundaryConditionBuilder(OperatorType const & op)
      : lowCoef_(op.coefs().last()),
        highCoef_(op.coefs().coef()),
        minusGamma_(1.0),
        plusGamma_(1.0),
        minusPhi_(op.coefs().all_but_last()),
        plusPhi_(op.coefs().others()),
        shift_()
      {}

      ~NeboBoundaryConditionBuilder() {}

      /**
       * \brief Apply boundary condition with gamma as an expression
       * \param points the mask of points where boundary condition applies
       * \param shift
       * \param shiftGamma
       * \param shiftPhi
       * \param phi the field to modify
       * \param gamma the Nebo expression to read
       * \param coef
       */
      template<typename ExprType, typename ShiftGamma, typename ShiftPhi>
      inline void cpu_apply( const Points & points,
                             const IntVec & shift,
                             const ShiftGamma & shiftGamma,
                             const ShiftPhi & shiftPhi,
                             PhiFieldType & phi,
                             const NeboExpression<ExprType, GammaFieldType> & gamma,
                             const double coef ) const
      {
        typedef NeboField<Initial, PhiFieldType> LhsTypeInit;
        typedef typename LhsTypeInit::SeqWalkType LhsType;
        LhsTypeInit lhsInit(phi);
        LhsType lhs = lhsInit.init();

        typedef typename ShiftGamma::template WithArg<ExprType>::Stencil GammaType;
        typedef typename ShiftPhi::FieldStencil PhiType;
        typedef DiffOp<Initial, GammaType, PhiType> DiffType;
        typedef NeboScalar<Initial, double> NumType;
        typedef DivOp<Initial, DiffType, NumType> RhsTypeInit;
        typedef typename RhsTypeInit::SeqWalkType RhsType;
        //arguments to init() call are meaningless, but they are not used at all...
        RhsType rhs = RhsTypeInit(DiffType(shiftGamma(gamma).expr(),
                                           shiftPhi(phi).expr()),
                                  NumType(coef)).init(IntVec(0,0,0),
                                                      GhostData(0),
                                                      IntVec(0,0,0));

        PointIterator       ip = points.begin();
        PointIterator const ep = points.end();
        for(; ip != ep; ip++) {
          const int x = (*ip)[0] - shift[0];
          const int y = (*ip)[1] - shift[1];
          const int z = (*ip)[2] - shift[2];
          lhs.ref(x, y, z) = rhs.eval(x, y, z);
        }
      }

      /**
       * \brief Apply boundary condition with gamma as an expression
       * \param mask the mask of points where boundary condition applies
       * \param phi the field to modify
       * \param gamma the Nebo expression to read
       * \param minus
       */
      template<typename ExprType>
      inline void operator()(SpatialMask<GammaFieldType> mask,
                             PhiFieldType & phi,
                             const NeboExpression<ExprType, GammaFieldType> & gamma,
<<<<<<< HEAD
                             bool minus) const {
        if(phi.active_device_index() == CPU_INDEX) {
=======
                             bool minus ) const
      {
        if(phi.device_index() == CPU_INDEX) {
>>>>>>> 6e4775de
          if(minus)
            cpu_apply<ExprType, MinusGammaType, MinusPhiType>(mask.points(),
                                                              Shift::MinusPoint::int_vec(),
                                                              minusGamma_,
                                                              minusPhi_,
                                                              phi,
                                                              gamma,
                                                              lowCoef_);
          else
            cpu_apply<ExprType, PlusGammaType, PlusPhiType>(mask.points(),
                                                            Shift::PlusPoint::int_vec(),
                                                            plusGamma_,
                                                            plusPhi_,
                                                            phi,
                                                            gamma,
                                                            highCoef_);
        }
        else {
          if(minus)
            phi <<= cond(shift_.minus(mask), (minusGamma_(gamma) - minusPhi_(phi)) / lowCoef_)
                        (phi);
          else
            phi <<= cond(shift_.plus(mask), (plusGamma_(gamma) - plusPhi_(phi)) / highCoef_)
                        (phi);
        }
      }

      /**
       * \brief Apply boundary condition with gamma as a field
       * \param mask the mask of points where boundary condition applies
       * \param phi the field to modify
       * \param gamma the field to read
       * \param minus
       */
      inline void operator()(SpatialMask<GammaFieldType> mask,
                             PhiFieldType & phi,
                             const GammaFieldType & gamma,
                             bool minus) const
      {
        typedef NeboConstField<Initial, GammaFieldType> GammaField;
        typedef NeboExpression<GammaField, GammaFieldType> GammaExpr;
        (*this)(mask, phi, GammaExpr(GammaField(gamma)), minus);
      }

      /**
       * \brief Apply boundary condition with gamma as a scalar
       * \param mask the mask of points where boundary condition applies
       * \param phi the field to modify
       * \param gamma the scalar to read
       * \param minus
       */
      inline void operator()(SpatialMask<GammaFieldType> mask,
                             PhiFieldType & phi,
                             const double gamma,
                             bool minus) const
      {
        typedef NeboScalar<Initial, double> GammaScalar;
        typedef NeboExpression<GammaScalar, GammaFieldType> GammaExpr;
        (*this)(mask, phi, GammaExpr(GammaScalar(gamma)), minus);
      }

    private:
      const double lowCoef_;
      const double highCoef_;
      const MinusGammaType minusGamma_;
      const PlusGammaType plusGamma_;
      const MinusPhiType minusPhi_;
      const PlusPhiType plusPhi_;
      const Shift shift_;
    };

} // namespace SpatialOps
#endif // NEBO_STENCIL_BUILDER_H<|MERGE_RESOLUTION|>--- conflicted
+++ resolved
@@ -685,20 +685,14 @@
        * \param mask the mask of points where boundary condition applies
        * \param phi the field to modify
        * \param gamma the Nebo expression to read
-       * \param minus
+       * \param minus boolean flag, true if operating on negative face
        */
       template<typename ExprType>
       inline void operator()(SpatialMask<GammaFieldType> mask,
                              PhiFieldType & phi,
                              const NeboExpression<ExprType, GammaFieldType> & gamma,
-<<<<<<< HEAD
                              bool minus) const {
         if(phi.active_device_index() == CPU_INDEX) {
-=======
-                             bool minus ) const
-      {
-        if(phi.device_index() == CPU_INDEX) {
->>>>>>> 6e4775de
           if(minus)
             cpu_apply<ExprType, MinusGammaType, MinusPhiType>(mask.points(),
                                                               Shift::MinusPoint::int_vec(),

--- conflicted
+++ resolved
@@ -59,7 +59,6 @@
 (define index-arg (list 'x 'y 'z))
 (define IntVec (scope 'structured 'IntVec))
 (define GhostData (scope 'structured 'GhostData))
-<<<<<<< HEAD
 (define low-high-pmtr (function-pmtr (const GhostData) 'limits))
 (define low-high-arg 'limits)
 (define gpu-low-high-pmtr (list (function-pmtr (const 'int) 'xLow)
@@ -75,9 +74,7 @@
 (define init-arg (list 'extents 'ghosts 'hasBC))
 (define gpu-init-pmtr (list init-pmtr (function-pmtr (const 'int) DI-chunk)))
 (define gpu-init-arg (list init-arg DI-chunk))
-=======
 (define SpatialMask (scope 'structured (type-template 'SpatialMask FT-chunk)))
->>>>>>> b9118702
 (define ghost-pmtr (function-pmtr (ref (const GhostData)) 'ghosts))
 (define ghost-arg 'ghosts)
 (define ZeroIntVec (val-call IntVec 0 0 0))
